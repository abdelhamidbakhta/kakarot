--- conflicted
+++ resolved
@@ -112,10 +112,7 @@
     "EC_RECOVER:     Precompile Value 0x01 - Elliptic curve digital signature algorithm (ECDSA) public key recovery function",
     "RIPEMD160:      Precompile Value 0x03 - Hash function",
     "EC_ADD:         Precompile Value 0x06 - Point addition (ADD) on the elliptic curve 'alt_bn128'",
-<<<<<<< HEAD
     "EC_MUL:         Precompile Value 0x07 - Scalar multiplication (MUL) on the elliptic curve 'alt_bn128'",
-=======
->>>>>>> 73e569c1
     "Counter",
     "PlainOpcodes",
     "SolmateERC20",
