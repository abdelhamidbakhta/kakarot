--- conflicted
+++ resolved
@@ -23,14 +23,11 @@
 pysha3 = "^1.0.2"
 web3 = "^5.31.1"
 python-dotenv = "^0.21.0"
-<<<<<<< HEAD
 pycrypto = "2.6.1"
-=======
 eth-utils = "<2.0.0"
 eth-abi = "<3.0.0"
 eth-account = "<0.8.0"
 eth-keys = "<0.4.0"
->>>>>>> 8ee4617e
 
 [tool.pytest.ini_options]
 filterwarnings = [
