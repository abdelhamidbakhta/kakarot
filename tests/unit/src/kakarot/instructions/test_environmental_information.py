import pytest
import pytest_asyncio
from starkware.starknet.testing.starknet import Starknet


@pytest_asyncio.fixture(scope="module")
async def environmental_information(starknet: Starknet):
    return await starknet.deploy(
        source="./tests/unit/src/kakarot/instructions/test_environmental_information.cairo",
        cairo_path=["src"],
        disable_hint_validation=True,
    )


@pytest.mark.asyncio
class TestEnvironmentalInformation:
    async def test_address(
        self,
        environmental_information,
    ):
        await environmental_information.test__exec_address__should_push_address_to_stack().call()

    async def test_extcodesize(
        self,
        environmental_information,
        account_registry,
    ):
        await environmental_information.test__exec_extcodesize__should_handle_address_with_no_code(
            account_registry_address=account_registry.contract_address
        ).call()

    async def test_extcodecopy(
        self,
        environmental_information,
        account_registry,
    ):
        await environmental_information.test__exec_extcodecopy__should_handle_address_with_no_code(
<<<<<<< HEAD
            account_registry_address=acc_registry_address
        ).call()
        await environmental_information.test__returndatacopy().call()
=======
            account_registry_address=account_registry.contract_address
        ).call()
>>>>>>> f29288d5
<|MERGE_RESOLUTION|>--- conflicted
+++ resolved
@@ -35,11 +35,6 @@
         account_registry,
     ):
         await environmental_information.test__exec_extcodecopy__should_handle_address_with_no_code(
-<<<<<<< HEAD
-            account_registry_address=acc_registry_address
-        ).call()
-        await environmental_information.test__returndatacopy().call()
-=======
             account_registry_address=account_registry.contract_address
         ).call()
->>>>>>> f29288d5
+        await environmental_information.test__returndatacopy().call()