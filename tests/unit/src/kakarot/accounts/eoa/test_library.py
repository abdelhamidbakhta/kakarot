from collections import Counter

import pytest
import pytest_asyncio

from tests.utils.constants import TRANSACTIONS
from tests.utils.helpers import generate_random_private_key, get_multicall_from_evm_txs


@pytest_asyncio.fixture(scope="module")
async def mock_kakarot(starknet, eth, account_proxy):
    return await starknet.deploy(
        source="./tests/unit/src/kakarot/accounts/eoa/mock_kakarot.cairo",
        cairo_path=["src"],
        disable_hint_validation=True,
        constructor_calldata=[eth.contract_address, account_proxy.class_hash],
    )


@pytest_asyncio.fixture(scope="module")
async def mock_externally_owned_account(starknet, mock_kakarot):
    return await starknet.deploy(
        source="./tests/unit/src/kakarot/accounts/eoa/mock_externally_owned_account.cairo",
        cairo_path=["src"],
        disable_hint_validation=True,
        constructor_calldata=[mock_kakarot.contract_address],
    )


@pytest.mark.asyncio
class TestLibrary:
    async def test_execute_should_make_all_calls_and_return_concat_results(
        self, mock_externally_owned_account, eth
    ):
        private_key = generate_random_private_key()
        (calls, calldata, expected_result) = get_multicall_from_evm_txs(
            TRANSACTIONS, private_key
        )
        total_transferred_value = sum([x["value"] for x in TRANSACTIONS])

        # Mint tokens to the EOA
        await eth.mint(
            mock_externally_owned_account.contract_address, (total_transferred_value, 0)
        ).execute()

        assert (
            await mock_externally_owned_account.execute(calls, list(calldata)).call()
        ).result.response == expected_result

    async def test_should_transfer_value_to_destination_address(
        self, mock_kakarot, mock_externally_owned_account, eth
    ):
        private_key = generate_random_private_key()

        txs = [t for t in TRANSACTIONS if t["to"] != ""]
        (calls, calldata, _) = get_multicall_from_evm_txs(txs, private_key)
        total_transferred_value = sum([x["value"] for x in txs])

        evm_to_starknet_address = dict()
        expected_balances = Counter()

        # Storing initial balance, as eth storage persists across tests.
        initial_balance = (await eth.balanceOf(mock_externally_owned_account.contract_address).call()).result.balance.low

        # Mint tokens to the EOA
        await eth.mint(
            mock_externally_owned_account.contract_address, (total_transferred_value, 0)
        ).execute()

        for transaction in txs:
            # Update expected balances
            evm_address = int(transaction["to"], 16)
            expected_balances[evm_address] += transaction["value"]

            # Update address mapping
            if evm_address not in evm_to_starknet_address:
                starknet_address = (
                    await mock_kakarot.compute_starknet_address(evm_address).call()
                ).result.contract_address
                evm_to_starknet_address[evm_address] = starknet_address

        # execute the multicall
        await mock_externally_owned_account.execute(calls, list(calldata)).execute()

        # verify the value was transferred
        for evm_address, amount in expected_balances.items():
            assert (
                await eth.balanceOf(evm_to_starknet_address[evm_address]).call()
<<<<<<< HEAD
            ).result.balance.low == amount
=======
            ).result.balance.low == amount

        # verify EOA has used all its recently minted balance
        assert (
            await eth.balanceOf(mock_externally_owned_account.contract_address).call()
        ).result.balance.low == initial_balance
>>>>>>> 85a6fcaa
<|MERGE_RESOLUTION|>--- conflicted
+++ resolved
@@ -60,7 +60,9 @@
         expected_balances = Counter()
 
         # Storing initial balance, as eth storage persists across tests.
-        initial_balance = (await eth.balanceOf(mock_externally_owned_account.contract_address).call()).result.balance.low
+        initial_balance = (
+            await eth.balanceOf(mock_externally_owned_account.contract_address).call()
+        ).result.balance.low
 
         # Mint tokens to the EOA
         await eth.mint(
@@ -86,13 +88,9 @@
         for evm_address, amount in expected_balances.items():
             assert (
                 await eth.balanceOf(evm_to_starknet_address[evm_address]).call()
-<<<<<<< HEAD
-            ).result.balance.low == amount
-=======
             ).result.balance.low == amount
 
         # verify EOA has used all its recently minted balance
         assert (
             await eth.balanceOf(mock_externally_owned_account.contract_address).call()
-        ).result.balance.low == initial_balance
->>>>>>> 85a6fcaa
+        ).result.balance.low == initial_balance