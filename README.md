<p align="center">
    <img src="resources/img/kakarot_github_banner.png" height="200">
</p>
<div align="center">
  <h3 align="center">
  EVM interpreter written in Cairo, a sort of ZK-EVM emulator, leveraging STARK proof system.
  </h3>
</div>

![GitHub Workflow Status](https://img.shields.io/github/workflow/status/abdelhamidbakhta/kakarot/TESTS?style=flat-square&logo=github)
![GitHub](https://img.shields.io/github/license/abdelhamidbakhta/kakarot?style=flat-square&logo=github)
![GitHub contributors](https://img.shields.io/github/contributors/abdelhamidbakhta/kakarot?logo=github&style=flat-square)
![GitHub top language](https://img.shields.io/github/languages/top/abdelhamidbakhta/kakarot?style=flat-square)
[![Telegram](https://img.shields.io/badge/telegram-Kakarot-yellow.svg?logo=telegram)](https://t.me/KakarotZkEvm)
![Contributions welcome](https://img.shields.io/badge/contributions-welcome-orange.svg)
![GitHub Repo stars](https://img.shields.io/github/stars/abdelhamidbakhta/kakarot?style=social)
[![Twitter Follow](https://img.shields.io/twitter/follow/KakarotZkEvm?style=social)](https://twitter.com/KakarotZkEvm)

<div align="center">

**Kakarot** is an Ethereum Virtual Machine written in Cairo. It means it can be
deployed on StarkNet, a layer 2 scaling solution for Ethereum, and run an EVM
bytecode program. Hence, Kakarot can be used to run Ethereum smart contracts on
StarkNet. Kakarot is the super sayajin ZK-EVM ! Why ? Because:
`It's over 9000!!!!!`. It is a work in progress, and it is not ready for
production.

[Getting started](#getting-started) • [Supported opcodes](#supported-opcodes) •
[Build](#build) • [Test](#test) .
[Report a bug](https://github.com/sayajin-labs/kakarot/issues/new?assignees=&labels=bug&template=01_BUG_REPORT.md&title=bug%3A+)

</div>

![](resources/img/kakarot.gif)

## Supported opcodes

```mermaid
%%{init: {'theme': 'forest', 'themeVariables': { 'darkMode': 'false'}}}%%

<<<<<<< HEAD
pie title Kakarot EMV opcodes support (113 / 142)
    "Supported" : 113
    "Not supported" : 29
=======
pie title Kakarot EMV opcodes support (114 / 142)
    "Supported" : 114
    "Not supported" : 28
>>>>>>> 5a991554

    "Partially supported" : 0
```

Here is the list of supported opcodes: [opcodes](docs/supported_opcodes.md)

For the moment the list is maintained manually, but it will likely be generated
automatically in the future. If you want to contribute, you can help us by
adding the missing opcodes. And if you implement a new opcode, please update the
list.

## Documentation

### Architecture

### Main execution flow

```mermaid
sequenceDiagram
    title Simple bytecode execution flow example: [PUSH1 0x01 PUSH1 0x02 ADD]
    actor User
    participant Kakarot
    participant ExecutionContext
    participant EVMInstructions
    participant ArithmeticOperations
    participant PushOperations
    participant Stack
    User->>+Kakarot: execute(code, calldata)
    Kakarot->>+EVMInstructions: generate_instructions()
    EVMInstructions->>-Kakarot: instructions
    Kakarot->>+ExecutionContext: compute_intrinsic_gas_cost()
    ExecutionContext->>-Kakarot: ctx
    Kakarot->>Kakarot: run(instructions, ctx)
    loop opcode
        Kakarot->>+EVMInstructions: decode_and_execute(instructions, ctx)
        EVMInstructions->>EVMInstructions: retrieve the current program counter
        Note over EVMInstructions: revert if pc < 0, stop if pc > length of code
        EVMInstructions->>EVMInstructions: read opcode associated function from instruction set
        Note over PushOperations, Stack: x2 PUSH a=1, PUSH b=2
        EVMInstructions->>+PushOperations: exec_push1(ctx)
        PushOperations->>Stack: push(stack, element)
        PushOperations->>-EVMInstructions: ctx
        EVMInstructions->>+ArithmeticOperations: exec_add(ctx)
        Note over PushOperations, Stack: x2 POP a, POP b
        ArithmeticOperations->>Stack: pop(stack)
        Stack->>ArithmeticOperations: element
        ArithmeticOperations->>Stack: push(stack, result)
        ArithmeticOperations->>-EVMInstructions: ctx
        EVMInstructions->>-Kakarot: ctx
    end
    Kakarot->>-User: ctx
```

### Execution sample

Execution of a simple EVM bytecode program on Kakarot.

The bytecode is the following:

```console
6001600503600301610166016002026105b40460020500
```

Which corresponds to the following EVM program:

```console
0x60 - PUSH1
0x60 - PUSH1
0x03 - SUB
0x60 - PUSH1
0x01 - ADD
0x61 - PUSH2
0x01 - ADD
0x60 - PUSH1
0x02 - MUL
0x61 - PUSH2
0x04 - DIV
0x60 - PUSH1
0x05 - SDIV
0x00 - STOP
```

Here is the execution trace of the program on Kakarot:

![Tutorial](resources/img/sample_execution.png)

## Installation

Install the requirements:

```bash
# install poetry if you don't have it already
# curl -sSL https://install.python-poetry.org | python3 -
make setup
```

For Mac M1s (using
[brew, miniforge and conda](https://towardsdatascience.com/how-to-easily-set-up-python-on-any-m1-mac-5ea885b73fab)):

```bash
brew install gmp
conda create --name cairo python=3.9
conda activate cairo
conda update -n base -c conda-forge conda
conda install pip
CFLAGS=-I`brew --prefix gmp`/include LDFLAGS=-L`brew --prefix gmp`/lib /opt/homebrew/Caskroom/miniforge/base/envs/cairo/bin/pip install ecdsa fastecdsa sympy
CFLAGS=-I`brew --prefix gmp`/include LDFLAGS=-L`brew --prefix gmp`/lib /opt/homebrew/Caskroom/miniforge/base/envs/cairo/bin/pip install cairo-lang cairo_coverage openzeppelin-cairo-contracts
```

## Build

```bash
make build
```

## Test

```bash
# Run all tests
make test

# Run only unit tests
make test-units

# Run only integration tests
make test-integration

# Run a specific test file
pytest <PATH_TO_FILE>  # with pytest
python3 -m unittest <PATH_TO_FILE>  # with unittest
```

## Deploy

```bash
# On testnet
./scripts/deploy_kakarot.sh -p testnet -a admin
```

With:

- `testnet` profile defined in protostar config file (testnet for alpha-goerli)
- `admin` alias to the admin account (optional if it is your `__default__`
  account, see also starknet account
  [documentation](https://starknet.io/docs/hello_starknet/account_setup.html))

Contract addresses will be logged into the prompt.

### Inputs

To manage inputs sent to constructor during the deployment, you can customize
the [config files](./scripts/configs/).

## License

**kakarot** is released under the [MIT](LICENSE).

## Security

Kakarot follows good practices of security, but 100% security cannot be assured.
Kakarot is provided **"as is"** without any **warranty**. Use at your own risk.

_For more information and to report security issues, please refer to our
[security documentation](docs/SECURITY.md)._

## Contributing

First off, thanks for taking the time to contribute! Contributions are what make
the open-source community such an amazing place to learn, inspire, and create.
Any contributions you make will benefit everybody else and are **greatly
appreciated**.

Please read [our contribution guidelines](docs/CONTRIBUTING.md), and thank you
for being involved!

## Contributors

<!-- ALL-CONTRIBUTORS-LIST:START - Do not remove or modify this section -->
<!-- prettier-ignore-start -->
<!-- markdownlint-disable -->
<table>
  <tbody>
    <tr>
      <td align="center" valign="top" width="14.28%"><a href="https://github.com/abdelhamidbakhta"><img src="https://avatars.githubusercontent.com/u/45264458?v=4?s=100" width="100px;" alt="Abdel @ StarkWare "/><br /><sub><b>Abdel @ StarkWare </b></sub></a><br /><a href="https://github.com/abdelhamidbakhta/kakarot/commits?author=abdelhamidbakhta" title="Code">💻</a> <a href="https://github.com/abdelhamidbakhta/kakarot/commits?author=abdelhamidbakhta" title="Tests">⚠️</a> <a href="https://github.com/abdelhamidbakhta/kakarot/commits?author=abdelhamidbakhta" title="Documentation">📖</a> <a href="#infra-abdelhamidbakhta" title="Infrastructure (Hosting, Build-Tools, etc)">🚇</a> <a href="#projectManagement-abdelhamidbakhta" title="Project Management">📆</a> <a href="#mentoring-abdelhamidbakhta" title="Mentoring">🧑‍🏫</a></td>
      <td align="center" valign="top" width="14.28%"><a href="https://github.com/LucasLvy"><img src="https://avatars.githubusercontent.com/u/70894690?v=4?s=100" width="100px;" alt="Lucas"/><br /><sub><b>Lucas</b></sub></a><br /><a href="https://github.com/abdelhamidbakhta/kakarot/commits?author=LucasLvy" title="Code">💻</a> <a href="https://github.com/abdelhamidbakhta/kakarot/commits?author=LucasLvy" title="Tests">⚠️</a> <a href="https://github.com/abdelhamidbakhta/kakarot/commits?author=LucasLvy" title="Documentation">📖</a> <a href="#mentoring-LucasLvy" title="Mentoring">🧑‍🏫</a></td>
      <td align="center" valign="top" width="14.28%"><a href="https://github.com/0xMentorNotAPseudo"><img src="https://avatars.githubusercontent.com/u/4404287?v=4?s=100" width="100px;" alt="Mentor Reka"/><br /><sub><b>Mentor Reka</b></sub></a><br /><a href="https://github.com/abdelhamidbakhta/kakarot/commits?author=0xMentorNotAPseudo" title="Code">💻</a> <a href="https://github.com/abdelhamidbakhta/kakarot/commits?author=0xMentorNotAPseudo" title="Tests">⚠️</a> <a href="https://github.com/abdelhamidbakhta/kakarot/commits?author=0xMentorNotAPseudo" title="Documentation">📖</a> <a href="#infra-0xMentorNotAPseudo" title="Infrastructure (Hosting, Build-Tools, etc)">🚇</a></td>
      <td align="center" valign="top" width="14.28%"><a href="https://github.com/danilowhk"><img src="https://avatars.githubusercontent.com/u/12735159?v=4?s=100" width="100px;" alt="danilowhk"/><br /><sub><b>danilowhk</b></sub></a><br /><a href="https://github.com/abdelhamidbakhta/kakarot/commits?author=danilowhk" title="Code">💻</a> <a href="https://github.com/abdelhamidbakhta/kakarot/commits?author=danilowhk" title="Tests">⚠️</a></td>
      <td align="center" valign="top" width="14.28%"><a href="https://linktr.ee/lenny.codes"><img src="https://avatars.githubusercontent.com/u/46480795?v=4?s=100" width="100px;" alt="Lenny"/><br /><sub><b>Lenny</b></sub></a><br /><a href="https://github.com/abdelhamidbakhta/kakarot/commits?author=0xlny" title="Code">💻</a> <a href="https://github.com/abdelhamidbakhta/kakarot/commits?author=0xlny" title="Tests">⚠️</a></td>
      <td align="center" valign="top" width="14.28%"><a href="https://github.com/florian-bellotti"><img src="https://avatars.githubusercontent.com/u/7861901?v=4?s=100" width="100px;" alt="Florian Bellotti"/><br /><sub><b>Florian Bellotti</b></sub></a><br /><a href="https://github.com/abdelhamidbakhta/kakarot/commits?author=florian-bellotti" title="Code">💻</a> <a href="https://github.com/abdelhamidbakhta/kakarot/commits?author=florian-bellotti" title="Tests">⚠️</a></td>
      <td align="center" valign="top" width="14.28%"><a href="https://github.com/l-henri"><img src="https://avatars.githubusercontent.com/u/22731646?v=4?s=100" width="100px;" alt="Henri"/><br /><sub><b>Henri</b></sub></a><br /><a href="https://github.com/abdelhamidbakhta/kakarot/commits?author=l-henri" title="Code">💻</a> <a href="https://github.com/abdelhamidbakhta/kakarot/commits?author=l-henri" title="Tests">⚠️</a></td>
    </tr>
    <tr>
      <td align="center" valign="top" width="14.28%"><a href="https://github.com/TotalPizza"><img src="https://avatars.githubusercontent.com/u/50166315?v=4?s=100" width="100px;" alt="FreshPizza"/><br /><sub><b>FreshPizza</b></sub></a><br /><a href="https://github.com/abdelhamidbakhta/kakarot/commits?author=TotalPizza" title="Code">💻</a> <a href="https://github.com/abdelhamidbakhta/kakarot/commits?author=TotalPizza" title="Tests">⚠️</a></td>
      <td align="center" valign="top" width="14.28%"><a href="https://www.linkedin.com/in/clementwalter"><img src="https://avatars.githubusercontent.com/u/18620296?v=4?s=100" width="100px;" alt="Clément Walter"/><br /><sub><b>Clément Walter</b></sub></a><br /><a href="https://github.com/abdelhamidbakhta/kakarot/commits?author=ClementWalter" title="Documentation">📖</a> <a href="https://github.com/abdelhamidbakhta/kakarot/commits?author=ClementWalter" title="Tests">⚠️</a></td>
      <td align="center" valign="top" width="14.28%"><a href="https://github.com/richwarner"><img src="https://avatars.githubusercontent.com/u/1719742?v=4?s=100" width="100px;" alt="Rich Warner"/><br /><sub><b>Rich Warner</b></sub></a><br /><a href="https://github.com/abdelhamidbakhta/kakarot/commits?author=richwarner" title="Code">💻</a> <a href="https://github.com/abdelhamidbakhta/kakarot/commits?author=richwarner" title="Tests">⚠️</a></td>
      <td align="center" valign="top" width="14.28%"><a href="https://github.com/pscott"><img src="https://avatars.githubusercontent.com/u/30843220?v=4?s=100" width="100px;" alt="pscott"/><br /><sub><b>pscott</b></sub></a><br /><a href="https://github.com/abdelhamidbakhta/kakarot/commits?author=pscott" title="Code">💻</a> <a href="https://github.com/abdelhamidbakhta/kakarot/commits?author=pscott" title="Tests">⚠️</a></td>
      <td align="center" valign="top" width="14.28%"><a href="https://github.com/Eikix"><img src="https://avatars.githubusercontent.com/u/66871571?v=4?s=100" width="100px;" alt="Elias Tazartes"/><br /><sub><b>Elias Tazartes</b></sub></a><br /><a href="https://github.com/abdelhamidbakhta/kakarot/commits?author=Eikix" title="Code">💻</a> <a href="https://github.com/abdelhamidbakhta/kakarot/commits?author=Eikix" title="Tests">⚠️</a></td>
      <td align="center" valign="top" width="14.28%"><a href="https://github.com/Riad15l"><img src="https://avatars.githubusercontent.com/u/116729712?v=4?s=100" width="100px;" alt="Riad15l"/><br /><sub><b>Riad15l</b></sub></a><br /><a href="https://github.com/abdelhamidbakhta/kakarot/commits?author=Riad15l" title="Code">💻</a> <a href="https://github.com/abdelhamidbakhta/kakarot/commits?author=Riad15l" title="Tests">⚠️</a></td>
    </tr>
  </tbody>
</table>

<!-- markdownlint-restore -->
<!-- prettier-ignore-end -->

<!-- ALL-CONTRIBUTORS-LIST:END -->

<p align="center">
    <img src="resources/img/kakarot_github_banner_footer.png" height="200">
</p><|MERGE_RESOLUTION|>--- conflicted
+++ resolved
@@ -38,15 +38,9 @@
 ```mermaid
 %%{init: {'theme': 'forest', 'themeVariables': { 'darkMode': 'false'}}}%%
 
-<<<<<<< HEAD
 pie title Kakarot EMV opcodes support (113 / 142)
-    "Supported" : 113
-    "Not supported" : 29
-=======
-pie title Kakarot EMV opcodes support (114 / 142)
-    "Supported" : 114
-    "Not supported" : 28
->>>>>>> 5a991554
+    "Supported" : 115
+    "Not supported" : 27
 
     "Partially supported" : 0
 ```
