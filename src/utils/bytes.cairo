from starkware.cairo.common.alloc import alloc
<<<<<<< HEAD
from starkware.cairo.common.math import split_int, split_felt
=======
from starkware.cairo.common.math import (
    unsigned_div_rem,
    split_int,
    split_felt,
    assert_le_felt,
    assert_nn_le,
)
>>>>>>> dbaac6c3
from starkware.cairo.common.uint256 import Uint256
from starkware.cairo.common.memcpy import memcpy
from starkware.cairo.common.memset import memset
from starkware.cairo.common.registers import get_label_location

from utils.array import reverse
from utils.math_utils import MathHelpers
func felt_to_ascii{range_check_ptr}(dst: felt*, n: felt) -> felt {
    alloc_locals;
    let (local ascii: felt*) = alloc();

    tempvar range_check_ptr = range_check_ptr;
    tempvar n = n;
    tempvar ascii_len = 0;

    body:
    let ascii = cast([fp], felt*);
    let range_check_ptr = [ap - 3];
    let n = [ap - 2];
    let ascii_len = [ap - 1];

    let (n, chunk) = MathHelpers.unsigned_div_rem(n, 10);
    assert [ascii + ascii_len] = chunk + '0';

    tempvar range_check_ptr = range_check_ptr;
    tempvar n = n;
    tempvar ascii_len = ascii_len + 1;

    jmp body if n != 0;

    let range_check_ptr = [ap - 3];
    let ascii_len = [ap - 1];
    let ascii = cast([fp], felt*);

    reverse(dst, ascii_len, ascii);

    return ascii_len;
}

// @notice Split a felt into an array of bytes little endian
// @dev Use a hint from split_int: the value must be lower than 248 bits
// as the prover assumption is n_bytes**256 < PRIME
func felt_to_bytes_little{range_check_ptr}(dst: felt*, value: felt) -> felt {
    alloc_locals;

    with_attr error_message("felt_to_bytes_little: value >= 2**248") {
        assert_le_felt(value, 2 ** 248 - 1);
    }

    tempvar range_check_ptr = range_check_ptr;
    tempvar value = value;
    tempvar bytes_len = 0;

    body:
    let range_check_ptr = [ap - 3];
    let value = [ap - 2];
    let bytes_len = [ap - 1];
    let bytes = cast([fp - 4], felt*);
    let output = bytes + bytes_len;
    let base = 2 ** 8;
    let bound = base;

    %{
        memory[ids.output] = res = (int(ids.value) % PRIME) % ids.base
        assert res < ids.bound, f'split_int(): Limb {res} is out of range.'
    %}
    let byte = [output];
    with_attr error_message("felt_to_bytes_little: byte value is too big") {
        assert_nn_le(byte, bound - 1);
    }
    tempvar value = (value - byte) / base;

    tempvar range_check_ptr = range_check_ptr;
    tempvar value = value;
    tempvar bytes_len = bytes_len + 1;

    jmp body if value != 0;

    let range_check_ptr = [ap - 3];
    let value = [ap - 2];
    let bytes_len = [ap - 1];
    assert value = 0;

    let (pow256_address) = get_label_location(pow256_table);
    if (bytes_len == 1) {
        tempvar lower_bound = 0;
    } else {
        let lower_bound_ = pow256_address[bytes_len - 1];
        tempvar lower_bound = lower_bound_;
    }

    // Assert that the `bytes_len` found is the minimal one possible to represent the value.
    let initial_value = [fp - 3];
    let lower_bound = [ap - 1];
    let upper_bound = pow256_address[bytes_len];
    with_attr error_message("bytes_len is not the minimal possible") {
        assert_le_felt(lower_bound, initial_value);
        assert_le_felt(initial_value, upper_bound - 1);
    }
    return bytes_len;

    pow256_table:
    dw 256 ** 0;
    dw 256 ** 1;
    dw 256 ** 2;
    dw 256 ** 3;
    dw 256 ** 4;
    dw 256 ** 5;
    dw 256 ** 6;
    dw 256 ** 7;
    dw 256 ** 8;
    dw 256 ** 9;
    dw 256 ** 10;
    dw 256 ** 11;
    dw 256 ** 12;
    dw 256 ** 13;
    dw 256 ** 14;
    dw 256 ** 15;
    dw 256 ** 16;
    dw 256 ** 17;
    dw 256 ** 18;
    dw 256 ** 19;
    dw 256 ** 20;
    dw 256 ** 21;
    dw 256 ** 22;
    dw 256 ** 23;
    dw 256 ** 24;
    dw 256 ** 25;
    dw 256 ** 26;
    dw 256 ** 27;
    dw 256 ** 28;
    dw 256 ** 29;
    dw 256 ** 30;
    dw 256 ** 31;
}

// @notice Split a felt into an array of bytes
// @dev Use felt_to_bytes_little: the value must be lower than 248 bits
// as the prover assumption is n_bytes**256 < PRIME
func felt_to_bytes{range_check_ptr}(dst: felt*, value: felt) -> felt {
    alloc_locals;
    let (local bytes: felt*) = alloc();
    let bytes_len = felt_to_bytes_little(bytes, value);
    reverse(dst, bytes_len, bytes);

    return bytes_len;
}

// @notice Split a felt into an array of 20 bytes, big endian
// @dev Truncate the high 12 bytes
func felt_to_bytes20{range_check_ptr}(dst: felt*, value: felt) {
    alloc_locals;
    let (bytes20: felt*) = alloc();
    let (high, low) = split_felt(value);
    let (_, high) = MathHelpers.unsigned_div_rem(high, 2 ** 32);
    split_int(low, 16, 256, 256, bytes20);
    split_int(high, 4, 256, 256, bytes20 + 16);
    reverse(dst, 20, bytes20);
    return ();
}

func felt_to_bytes32{range_check_ptr}(dst: felt*, value: felt) {
    alloc_locals;
    let (bytes32: felt*) = alloc();
    let (high, low) = split_felt(value);
    split_int(low, 16, 256, 256, bytes32);
    split_int(high, 16, 256, 256, bytes32 + 16);
    reverse(dst, 32, bytes32);
    return ();
}

func uint256_to_bytes_little{range_check_ptr}(dst: felt*, n: Uint256) -> felt {
    alloc_locals;
    let (local highest_byte, safe_high) = MathHelpers.unsigned_div_rem(n.high, 2 ** 120);
    local range_check_ptr = range_check_ptr;

    let value = n.low + safe_high * 2 ** 128;
    let len = felt_to_bytes_little(dst, value);
    if (highest_byte != 0) {
        memset(dst + len, 0, 31 - len);
        assert [dst + 31] = highest_byte;
        tempvar bytes_len = 32;
    } else {
        tempvar bytes_len = len;
    }

    return bytes_len;
}

func uint256_to_bytes{range_check_ptr}(dst: felt*, n: Uint256) -> felt {
    alloc_locals;
    let (bytes: felt*) = alloc();
    let bytes_len = uint256_to_bytes_little(bytes, n);
    reverse(dst, bytes_len, bytes);
    return bytes_len;
}

func uint256_to_bytes32{range_check_ptr}(dst: felt*, n: Uint256) {
    alloc_locals;
    let (bytes: felt*) = alloc();
    let bytes_len = uint256_to_bytes_little(bytes, n);
    memset(dst, 0, 32 - bytes_len);
    reverse(dst + 32 - bytes_len, bytes_len, bytes);
    return ();
}

// @notice Converts an array of bytes to an array of bytes8, little endian
// @dev The individual bytes are packed into 8-byte words, little endian.
//     The last word is returned separately, along with the number of used bytes
//     as it may be incomplete.
// @param dst The destination array.
// @param bytes_len The number of bytes in the input array.
// @param bytes The input array.
// @return The number of bytes written to the destination array.
// @return The last word.
// @return The number of bytes used in the last word
func bytes_to_bytes8_little_endian{range_check_ptr}(dst: felt*, bytes_len: felt, bytes: felt*) -> (
    felt, felt, felt
) {
    alloc_locals;

    if (bytes_len == 0) {
        return (0, 0, 0);
    }

    let (local pow256) = get_label_location(pow256_table);
    let (full_u64_word_count, local last_input_num_bytes) = MathHelpers.unsigned_div_rem(bytes_len, 8);
    local range_check_ptr = range_check_ptr;

    tempvar dst_index = 0;
    tempvar bytes_index = bytes_len - 1;
    tempvar bytes8 = 0;
    tempvar bytes8_index = 7;

    body:
    let dst_index = [ap - 4];
    let bytes_index = [ap - 3];
    let bytes8 = [ap - 2];
    let bytes8_index = [ap - 1];

    let bytes_len = [fp - 4];
    let bytes = cast([fp - 3], felt*);
    let pow256 = cast([fp], felt*);
    let current_byte = bytes[bytes_len - 1 - bytes_index];
    let current_pow = pow256[bytes8_index];

    tempvar bytes8 = bytes8 + current_byte * current_pow;

    jmp next if bytes_index != 0;
    jmp end_word_not_full if bytes8_index != 0;

    let last_input_num_bytes = [fp + 1];
    assert [dst + dst_index] = bytes8;
    let range_check_ptr = [fp + 2];
    return (dst_index + 1, 0, 0);

    next:
    jmp regular if bytes8_index != 0;

    assert [dst + dst_index] = bytes8;

    tempvar dst_index = dst_index + 1;
    tempvar bytes_index = bytes_index - 1;
    tempvar bytes8 = 0;
    tempvar bytes8_index = 7;
    static_assert dst_index == [ap - 4];
    static_assert bytes_index == [ap - 3];
    static_assert bytes8 == [ap - 2];
    static_assert bytes8_index == [ap - 1];
    jmp body;

    regular:
    tempvar dst_index = dst_index;
    tempvar bytes_index = bytes_index - 1;
    tempvar bytes8 = bytes8;
    tempvar bytes8_index = bytes8_index - 1;
    static_assert dst_index == [ap - 4];
    static_assert bytes_index == [ap - 3];
    static_assert bytes8 == [ap - 2];
    static_assert bytes8_index == [ap - 1];
    jmp body;

    end_word_not_full:
    tempvar dst_index = dst_index;
    tempvar bytes8 = bytes8;

    let range_check_ptr = [fp + 2];
    return (dst_index, bytes8, last_input_num_bytes);

    pow256_table:
    dw 256 ** 7;
    dw 256 ** 6;
    dw 256 ** 5;
    dw 256 ** 4;
    dw 256 ** 3;
    dw 256 ** 2;
    dw 256 ** 1;
    dw 256 ** 0;
}<|MERGE_RESOLUTION|>--- conflicted
+++ resolved
@@ -1,15 +1,10 @@
 from starkware.cairo.common.alloc import alloc
-<<<<<<< HEAD
-from starkware.cairo.common.math import split_int, split_felt
-=======
 from starkware.cairo.common.math import (
-    unsigned_div_rem,
     split_int,
     split_felt,
     assert_le_felt,
     assert_nn_le,
 )
->>>>>>> dbaac6c3
 from starkware.cairo.common.uint256 import Uint256
 from starkware.cairo.common.memcpy import memcpy
 from starkware.cairo.common.memset import memset
