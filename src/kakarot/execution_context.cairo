// SPDX-License-Identifier: MIT

%lang starknet

// StarkWare dependencies
from starkware.cairo.common.alloc import alloc
from starkware.cairo.common.bool import TRUE, FALSE
from starkware.cairo.common.cairo_builtins import HashBuiltin, BitwiseBuiltin
from starkware.cairo.common.math import assert_le, assert_nn
from starkware.cairo.common.memcpy import memcpy
from starkware.cairo.common.uint256 import Uint256

// Internal dependencies
from utils.utils import Helpers
from kakarot.model import model
from kakarot.memory import Memory
from kakarot.stack import Stack
from kakarot.constants import Constants
from kakarot.constants import native_token_address, registry_address
from kakarot.interfaces.interfaces import IEth, IRegistry, IEvm_Contract

// @title ExecutionContext related functions.
// @notice This file contains functions related to the execution context.
// @author @abdelhamidbakhta
// @custom:namespace ExecutionContext
// @custom:model model.ExecutionContext
namespace ExecutionContext {
    // @notice Initialize the execution context.
    // @param code The code to execute.
    // @param calldata The calldata.
    // @return The initialized execution context.
    func init{
        syscall_ptr: felt*,
        pedersen_ptr: HashBuiltin*,
        range_check_ptr,
        bitwise_ptr: BitwiseBuiltin*,
    }(code: felt*, code_len: felt, calldata: felt*) -> model.ExecutionContext* {
        alloc_locals;
        let (empty_return_data: felt*) = alloc();

        // Define initial program counter
        let initial_pc = 0;
        let gas_used = 0;
        // TODO: Add support for gas limit
        let gas_limit = 0;

        let stack: model.Stack* = Stack.init();
        let memory: model.Memory* = Memory.init();

        // 1. Evm address
        // 2. Get starknet Address
        // 3. Get the constant of Evm address mappings

        local ctx: model.ExecutionContext* = new model.ExecutionContext(
            code=code,
            code_len=code_len,
            calldata=calldata,
            calldata_len=Helpers.get_len(calldata),
            program_counter=initial_pc,
            stopped=FALSE,
            return_data=empty_return_data,
            return_data_len=Helpers.get_len(empty_return_data),
            stack=stack,
            memory=memory,
            gas_used=gas_used,
            gas_limit=gas_limit,
            intrinsic_gas_cost=0,
            starknet_address=0,
            evm_address=0,
            );
        return ctx;
    }

    // @notice Initialize the execution context.
    // @param code The code to execute.
    // @param calldata The calldata.
    // @return The initialized execution context.
<<<<<<< HEAD
    func init_at_address{
=======
    func init_evm{
>>>>>>> 56dceb9d
        syscall_ptr: felt*,
        pedersen_ptr: HashBuiltin*,
        range_check_ptr,
        bitwise_ptr: BitwiseBuiltin*,
<<<<<<< HEAD
    }(address: felt, code: felt*, calldata: felt*) -> model.ExecutionContext* {
=======
    }(address: felt, calldata_len: felt, calldata: felt*) -> model.ExecutionContext* {
>>>>>>> 56dceb9d
        alloc_locals;
        let (empty_return_data: felt*) = alloc();

        // Define initial program counter
        let initial_pc = 0;
        let gas_used = 0;
        // TODO: Add support for gas limit
        let gas_limit = 0;

        let stack: model.Stack* = Stack.init();
        let memory: model.Memory* = Memory.init();

        // 1. Evm address
        // 2. Get starknet Address
        // let addr: felt = Helpers.uint256_to_felt(address);
<<<<<<< HEAD
        // let (registry_address_) = registry_address.read();
        // let (starknet_address) = IRegistry.get_starknet_address(
        //     contract_address=registry_address_, evm_address=address
        // );
        // Get the BYTECODE from the Starknet_contract

        // let (bytecode_len, bytecode) = IEvm_Contract.code(contract_address=starknet_address);

        local ctx: model.ExecutionContext* = new model.ExecutionContext(
            code=code,
            code_len=Helpers.get_len(code),
=======
        let (registry_address_) = registry_address.read();
        let (starknet_address) = IRegistry.get_starknet_address(
            contract_address=registry_address_, evm_address=address
        );
        // Get the BYTECODE from the Starknet_contract

        let (bytecode_len, bytecode) = IEvm_Contract.code(contract_address=starknet_address);

        local ctx: model.ExecutionContext* = new model.ExecutionContext(
            code=calldata,
            code_len=0,
>>>>>>> 56dceb9d
            calldata=calldata,
            calldata_len=Helpers.get_len(calldata),
            program_counter=initial_pc,
            stopped=FALSE,
            return_data=empty_return_data,
            return_data_len=Helpers.get_len(empty_return_data),
            stack=stack,
            memory=memory,
            gas_used=gas_used,
            gas_limit=gas_limit,
            intrinsic_gas_cost=0,
<<<<<<< HEAD
            starknet_address=address,
=======
            starknet_address=starknet_address,
>>>>>>> 56dceb9d
            evm_address=address,
            );
        return ctx;
    }

    // @notice Compute the intrinsic gas cost of the current transaction.
    // @dev Update the given execution context with the intrinsic gas cost.
    // @param self The execution context.
    // @return The updated execution context.
    func compute_intrinsic_gas_cost(self: model.ExecutionContext*) -> model.ExecutionContext* {
        let intrinsic_gas_cost = Constants.TRANSACTION_INTRINSIC_GAS_COST;
        let gas_used = self.gas_used + intrinsic_gas_cost;
        return new model.ExecutionContext(
            code=self.code,
            code_len=self.code_len,
            calldata=self.calldata,
            calldata_len=self.calldata_len,
            program_counter=self.program_counter,
            stopped=self.stopped,
            return_data=self.return_data,
            return_data_len=self.return_data_len,
            stack=self.stack,
            memory=self.memory,
            gas_used=gas_used,
            gas_limit=self.gas_limit,
            intrinsic_gas_cost=intrinsic_gas_cost,
            starknet_address=self.starknet_address,
            evm_address=self.evm_address,
            );
    }

    // @notice Return whether the current execution context is stopped.
    // @dev When the execution context is stopped, no more instructions can be executed.
    // @param self The pointer to the execution context.
    // @return TRUE if the execution context is stopped, FALSE otherwise.
    func is_stopped(self: model.ExecutionContext*) -> felt {
        return self.stopped;
    }

    // @notice Stop the current execution context.
    // @dev When the execution context is stopped, no more instructions can be executed.
    // @param self The pointer to the execution context.
    // @return The pointer to the updated execution context.
    func stop{
        syscall_ptr: felt*,
        pedersen_ptr: HashBuiltin*,
        range_check_ptr,
        bitwise_ptr: BitwiseBuiltin*,
    }(self: model.ExecutionContext*) -> model.ExecutionContext* {
        return new model.ExecutionContext(
            code=self.code,
            code_len=self.code_len,
            calldata=self.calldata,
            calldata_len=self.calldata_len,
            program_counter=self.program_counter,
            stopped=TRUE,
            return_data=self.return_data,
            return_data_len=self.return_data_len,
            stack=self.stack,
            memory=self.memory,
            gas_used=self.gas_used,
            gas_limit=self.gas_limit,
            intrinsic_gas_cost=self.intrinsic_gas_cost,
            starknet_address=self.starknet_address,
            evm_address=self.evm_address,
            );
    }

    // @notice Read and return data from bytecode.
    // @dev The data is read from the bytecode from the current program counter.
    // @param self The pointer to the execution context.
    // @param len The size of the data to read.
    // @return The pointer to the updated execution context.
    // @return The data read from the bytecode.
    func read_code(self: model.ExecutionContext*, len: felt) -> (
        self: model.ExecutionContext*, output: felt*
    ) {
        alloc_locals;
        // Get current pc value
        let pc = self.program_counter;
        let (local output: felt*) = alloc();
        // Copy code slice
        memcpy(dst=output, src=self.code + pc, len=len);
        // Move program counter
        let self = ExecutionContext.increment_program_counter(self, len);
        return (self=self, output=output);
    }

    // @notice Update the stack of the current execution context.
    // @dev The stack is updated with the given stack.
    // @param self The pointer to the execution context.
    // @param stack The pointer to the new stack.
    func update_stack{
        syscall_ptr: felt*,
        pedersen_ptr: HashBuiltin*,
        range_check_ptr,
        bitwise_ptr: BitwiseBuiltin*,
    }(self: model.ExecutionContext*, new_stack: model.Stack*) -> model.ExecutionContext* {
        return new model.ExecutionContext(
            code=self.code,
            code_len=self.code_len,
            calldata=self.calldata,
            calldata_len=self.calldata_len,
            program_counter=self.program_counter,
            stopped=self.stopped,
            return_data=self.return_data,
            return_data_len=self.return_data_len,
            stack=new_stack,
            memory=self.memory,
            gas_used=self.gas_used,
            gas_limit=self.gas_limit,
            intrinsic_gas_cost=self.intrinsic_gas_cost,
            starknet_address=self.starknet_address,
            evm_address=self.evm_address,
            );
    }

    // @notice Update the memory of the current execution context.
    // @dev The memory is updated with the given memory.
    // @param self The pointer to the execution context.
    // @param memory The pointer to the new memory.
    func update_memory{
        syscall_ptr: felt*,
        pedersen_ptr: HashBuiltin*,
        range_check_ptr,
        bitwise_ptr: BitwiseBuiltin*,
    }(self: model.ExecutionContext*, new_memory: model.Memory*) -> model.ExecutionContext* {
        return new model.ExecutionContext(
            code=self.code,
            code_len=self.code_len,
            calldata=self.calldata,
            calldata_len=self.calldata_len,
            program_counter=self.program_counter,
            stopped=self.stopped,
            return_data=self.return_data,
            return_data_len=self.return_data_len,
            stack=self.stack,
            memory=new_memory,
            gas_used=self.gas_used,
            gas_limit=self.gas_limit,
            intrinsic_gas_cost=self.intrinsic_gas_cost,
            starknet_address=self.starknet_address,
            evm_address=self.evm_address,
            );
    }

    // @notice Update the return data of the current execution context.
    // @dev The memory is updated with the given memory.
    // @param self The pointer to the execution context.
    // @param memory The pointer to the new memory.
    func update_return_data{
        syscall_ptr: felt*,
        pedersen_ptr: HashBuiltin*,
        range_check_ptr,
        bitwise_ptr: BitwiseBuiltin*,
    }(
        self: model.ExecutionContext*, new_return_data_len: felt, new_return_data: felt*
    ) -> model.ExecutionContext* {
        return new model.ExecutionContext(
            code=self.code,
            code_len=self.code_len,
            calldata=self.calldata,
            calldata_len=self.calldata_len,
            program_counter=self.program_counter,
            stopped=TRUE,
            return_data=new_return_data,
            return_data_len=new_return_data_len,
            stack=self.stack,
            memory=self.memory,
            gas_used=self.gas_used,
            gas_limit=self.gas_limit,
            intrinsic_gas_cost=self.intrinsic_gas_cost,
            starknet_address=self.starknet_address,
            evm_address=self.evm_address,
            );
    }

    // @notice Increment the program counter.
    // @dev The program counter is incremented by the given value.
    // @param self The pointer to the execution context.
    // @param inc_value The value to increment the program counter with.
    // @return The pointer to the updated execution context.
    func increment_program_counter(
        self: model.ExecutionContext*, inc_value: felt
    ) -> model.ExecutionContext* {
        return new model.ExecutionContext(
            code=self.code,
            code_len=self.code_len,
            calldata=self.calldata,
            calldata_len=self.calldata_len,
            program_counter=self.program_counter + inc_value,
            stopped=self.stopped,
            return_data=self.return_data,
            return_data_len=self.return_data_len,
            stack=self.stack,
            memory=self.memory,
            gas_used=self.gas_used,
            gas_limit=self.gas_limit,
            intrinsic_gas_cost=self.intrinsic_gas_cost,
            starknet_address=self.starknet_address,
            evm_address=self.evm_address,
            );
    }

    // @notice Increment the gas used.
    // @dev The gas used is incremented by the given value.
    // @param self The pointer to the execution context.
    // @param inc_value The value to increment the gas used with.
    // @return The pointer to the updated execution context.
    func increment_gas_used(
        self: model.ExecutionContext*, inc_value: felt
    ) -> model.ExecutionContext* {
        return new model.ExecutionContext(
            code=self.code,
            code_len=self.code_len,
            calldata=self.calldata,
            calldata_len=self.calldata_len,
            program_counter=self.program_counter,
            stopped=self.stopped,
            return_data=self.return_data,
            return_data_len=self.return_data_len,
            stack=self.stack,
            memory=self.memory,
            gas_used=self.gas_used + inc_value,
            gas_limit=self.gas_limit,
            intrinsic_gas_cost=self.intrinsic_gas_cost,
            starknet_address=self.starknet_address,
            evm_address=self.evm_address,
            );
    }

    // @notice Dump the current execution context.
    // @dev The execution context is dumped to the debug server if `DEBUG` environment variable is set to `True`.
    func dump{
        syscall_ptr: felt*,
        pedersen_ptr: HashBuiltin*,
        range_check_ptr,
        bitwise_ptr: BitwiseBuiltin*,
    }(self: model.ExecutionContext*) {
        let pc = self.program_counter;
        let stopped = is_stopped(self);
        %{
            import json
            code = cairo_bytes_to_hex(ids.self.code)
            calldata = cairo_bytes_to_hex(ids.self.calldata)
            return_data = cairo_bytes_to_hex(ids.self.return_data)
            json_data = {
                "pc": f"{ids.pc}",
                "stopped": f"{ids.stopped}",
                "return_data": f"{return_data}",
                "gas_used": f"{ids.self.gas_used}",
            }
            json_formatted = json.dumps(json_data, indent=4)
            # print(json_formatted)
            post_debug(json_data)
        %}

        %{
            import logging
            logging.info("===================================")
            logging.info(f"PROGRAM COUNTER:\t{ids.pc}")
            logging.info(f"INTRINSIC GAS:\t\t{ids.self.intrinsic_gas_cost}")
            logging.info(f"GAS USED:\t\t{ids.self.gas_used}")
            logging.info("*************STACK*****************")
        %}
        Stack.dump(self.stack);
        %{
            import logging
            logging.info("***********************************")
            logging.info("===================================")
        %}
        Memory.dump(self.memory);
        %{
            import logging
            logging.info("===================================")
        %}
        return ();
    }

    // @notice Update the program counter.
    // @dev The program counter is updated to a given value. This is only ever called by JUMP or JUMPI
    // @param self The pointer to the execution context.
    // @param new_pc_offset The value to update the program counter by.
    // @return The pointer to the updated execution context.
    func update_program_counter{range_check_ptr}(
        self: model.ExecutionContext*, new_pc_offset: felt
    ) -> model.ExecutionContext* {
        alloc_locals;
        // Revert if new_value points outside of the code range
        with_attr error_message("Kakarot: new pc target out of range") {
            assert_nn(new_pc_offset);
            assert_le(new_pc_offset, self.code_len - 1);
        }

        // Revert if new pc_offset points to something other then JUMPDEST
        check_jumpdest(self, new_pc_offset);

        return new model.ExecutionContext(
            code=self.code,
            code_len=self.code_len,
            calldata=self.calldata,
            calldata_len=self.calldata_len,
            program_counter=new_pc_offset,
            stopped=self.stopped,
            return_data=self.return_data,
            return_data_len=self.return_data_len,
            stack=self.stack,
            memory=self.memory,
            gas_used=self.gas_used,
            gas_limit=self.gas_limit,
            intrinsic_gas_cost=self.intrinsic_gas_cost,
            starknet_address=self.starknet_address,
            evm_address=self.evm_address,
            );
    }

    // @notice Check if location is a valid Jump destination
    // @dev The check is done directly on the bytecode.
    // @param self The pointer to the execution context.
    // @param pc_location location to check.
    // @return The pointer to the updated execution context.
    // @return 1 if location is valid, 0 is location is invalid.
    func check_jumpdest(self: model.ExecutionContext*, pc_location: felt) {
        alloc_locals;
        let (local output: felt*) = alloc();

        // Copy code slice
        memcpy(dst=output, src=self.code + pc_location, len=1);

        // Revert if now pc offset is not JUMPDEST
        with_attr error_message("Kakarot: JUMPed to pc offset is not JUMPDEST") {
            assert [output] = 0x5b;
        }

        return ();
    }
}<|MERGE_RESOLUTION|>--- conflicted
+++ resolved
@@ -75,20 +75,14 @@
     // @param code The code to execute.
     // @param calldata The calldata.
     // @return The initialized execution context.
-<<<<<<< HEAD
     func init_at_address{
-=======
-    func init_evm{
->>>>>>> 56dceb9d
-        syscall_ptr: felt*,
-        pedersen_ptr: HashBuiltin*,
-        range_check_ptr,
-        bitwise_ptr: BitwiseBuiltin*,
-<<<<<<< HEAD
+
+        syscall_ptr: felt*,
+        pedersen_ptr: HashBuiltin*,
+        range_check_ptr,
+        bitwise_ptr: BitwiseBuiltin*,
     }(address: felt, code: felt*, calldata: felt*) -> model.ExecutionContext* {
-=======
-    }(address: felt, calldata_len: felt, calldata: felt*) -> model.ExecutionContext* {
->>>>>>> 56dceb9d
+
         alloc_locals;
         let (empty_return_data: felt*) = alloc();
 
@@ -104,7 +98,7 @@
         // 1. Evm address
         // 2. Get starknet Address
         // let addr: felt = Helpers.uint256_to_felt(address);
-<<<<<<< HEAD
+
         // let (registry_address_) = registry_address.read();
         // let (starknet_address) = IRegistry.get_starknet_address(
         //     contract_address=registry_address_, evm_address=address
@@ -116,19 +110,7 @@
         local ctx: model.ExecutionContext* = new model.ExecutionContext(
             code=code,
             code_len=Helpers.get_len(code),
-=======
-        let (registry_address_) = registry_address.read();
-        let (starknet_address) = IRegistry.get_starknet_address(
-            contract_address=registry_address_, evm_address=address
-        );
-        // Get the BYTECODE from the Starknet_contract
-
-        let (bytecode_len, bytecode) = IEvm_Contract.code(contract_address=starknet_address);
-
-        local ctx: model.ExecutionContext* = new model.ExecutionContext(
-            code=calldata,
-            code_len=0,
->>>>>>> 56dceb9d
+
             calldata=calldata,
             calldata_len=Helpers.get_len(calldata),
             program_counter=initial_pc,
@@ -140,11 +122,8 @@
             gas_used=gas_used,
             gas_limit=gas_limit,
             intrinsic_gas_cost=0,
-<<<<<<< HEAD
             starknet_address=address,
-=======
-            starknet_address=starknet_address,
->>>>>>> 56dceb9d
+
             evm_address=address,
             );
         return ctx;
