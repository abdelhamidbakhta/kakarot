// SPDX-License-Identifier: MIT

%lang starknet

// StarkWare dependencies
from starkware.cairo.common.alloc import alloc
from starkware.cairo.common.bool import TRUE, FALSE
from starkware.cairo.common.cairo_builtins import HashBuiltin, BitwiseBuiltin
from starkware.cairo.common.math import assert_le, assert_nn
from starkware.cairo.common.memcpy import memcpy

// Internal dependencies
from utils.utils import Helpers
from kakarot.model import model
from kakarot.memory import Memory
from kakarot.stack import Stack
from kakarot.constants import Constants
from kakarot.constants import registry_address
from kakarot.interfaces.interfaces import IRegistry, IEvm_Contract

// @title ExecutionContext related functions.
// @notice This file contains functions related to the execution context.
// @author @abdelhamidbakhta
// @custom:namespace ExecutionContext
// @custom:model model.ExecutionContext
namespace ExecutionContext {
    // @notice Initialize the execution context.
    // @dev set the initial values before executing a piece of code
    // @param code The bytecode to execute.
    // @param code_len The length of the bytecode
    // @param calldata The calldata.
    // @return The initialized execution context.
    func init(
        code: felt*, code_len: felt, calldata: felt*, calldata_len: felt
    ) -> model.ExecutionContext* {
        alloc_locals;
        let (empty_return_data: felt*) = alloc();

        // Define initial program counter
        let initial_pc = 0;
        let gas_used = 0;
        // TODO: Add support for gas limit
        let gas_limit = Constants.TRANSACTION_GAS_LIMIT;

        let stack: model.Stack* = Stack.init();
        let memory: model.Memory* = Memory.init();

        // 1. Evm address
        // 2. Get starknet Address
        // 3. Get the constant of Evm address mappings

        local ctx: model.ExecutionContext* = new model.ExecutionContext(
            code=code,
            code_len=code_len,
            calldata=calldata,
            calldata_len=calldata_len,
            program_counter=initial_pc,
            stopped=FALSE,
            return_data=empty_return_data,
            return_data_len=0,
            stack=stack,
            memory=memory,
            gas_used=gas_used,
            gas_limit=gas_limit,
            intrinsic_gas_cost=0,
            starknet_address=0,
            evm_address=0,
            );
        return ctx;
    }

    // @notice Initialize the execution context.
    // @dev Initialize the execution context of a specific contract
    // @param address The evm address from which the code will be executed
    // @param calldata The calldata.
    // @return The initialized execution context.
    func init_at_address{
        syscall_ptr: felt*,
        pedersen_ptr: HashBuiltin*,
        range_check_ptr,
        bitwise_ptr: BitwiseBuiltin*,
    }(address: felt, calldata: felt*, calldata_len: felt) -> model.ExecutionContext* {
        alloc_locals;
        let (empty_return_data: felt*) = alloc();

        // Define initial program counter
        let initial_pc = 0;
        let gas_used = 0;
        // TODO: Add support for gas limit
        let gas_limit = 0;

        let stack: model.Stack* = Stack.init();
        let memory: model.Memory* = Memory.init();

        // Get the starknet address from the given evm address
        let (registry_address_) = registry_address.read();
        let (starknet_address) = IRegistry.get_starknet_address(
            contract_address=registry_address_, evm_address=address
        );

        // Get the bytecode from the Starknet_contract
        let (code_len, code) = IEvm_Contract.code(contract_address=starknet_address);

        return new model.ExecutionContext(
            code=code,
            code_len=code_len,
            calldata=calldata,
            calldata_len=calldata_len,
            program_counter=initial_pc,
            stopped=FALSE,
            return_data=empty_return_data,
            return_data_len=0,
            stack=stack,
            memory=memory,
            gas_used=gas_used,
            gas_limit=gas_limit,
            intrinsic_gas_cost=0,
            starknet_address=starknet_address,
            evm_address=address,
            );
    }

    // @notice Compute the intrinsic gas cost of the current transaction.
    // @dev Update the given execution context with the intrinsic gas cost.
    // @param self The execution context.
    // @return The updated execution context.
    func compute_intrinsic_gas_cost(self: model.ExecutionContext*) -> model.ExecutionContext* {
        let intrinsic_gas_cost = Constants.TRANSACTION_INTRINSIC_GAS_COST;
        let gas_used = self.gas_used + intrinsic_gas_cost;
        return new model.ExecutionContext(
            code=self.code,
            code_len=self.code_len,
            calldata=self.calldata,
            calldata_len=self.calldata_len,
            program_counter=self.program_counter,
            stopped=self.stopped,
            return_data=self.return_data,
            return_data_len=self.return_data_len,
            stack=self.stack,
            memory=self.memory,
            gas_used=gas_used,
            gas_limit=self.gas_limit,
            intrinsic_gas_cost=intrinsic_gas_cost,
            starknet_address=self.starknet_address,
            evm_address=self.evm_address,
            );
    }

    // @notice Return whether the current execution context is stopped.
    // @dev When the execution context is stopped, no more instructions can be executed.
    // @param self The pointer to the execution context.
    // @return TRUE if the execution context is stopped, FALSE otherwise.
    func is_stopped(self: model.ExecutionContext*) -> felt {
        return self.stopped;
    }

    // @notice Stop the current execution context.
    // @dev When the execution context is stopped, no more instructions can be executed.
    // @param self The pointer to the execution context.
    // @return The pointer to the updated execution context.
    func stop(self: model.ExecutionContext*) -> model.ExecutionContext* {
        return new model.ExecutionContext(
            code=self.code,
            code_len=self.code_len,
            calldata=self.calldata,
            calldata_len=self.calldata_len,
            program_counter=self.program_counter,
            stopped=TRUE,
            return_data=self.return_data,
            return_data_len=self.return_data_len,
            stack=self.stack,
            memory=self.memory,
            gas_used=self.gas_used,
            gas_limit=self.gas_limit,
            intrinsic_gas_cost=self.intrinsic_gas_cost,
            starknet_address=self.starknet_address,
            evm_address=self.evm_address,
            );
    }

    // @notice Read and return data from bytecode.
    // @dev The data is read from the bytecode from the current program counter.
    // @param self The pointer to the execution context.
    // @param len The size of the data to read.
    // @return The pointer to the updated execution context.
    // @return The data read from the bytecode.
    func read_code(self: model.ExecutionContext*, len: felt) -> (
        self: model.ExecutionContext*, output: felt*
    ) {
        alloc_locals;
        // Get current pc value
        let pc = self.program_counter;
        let (output: felt*) = alloc();
        // Copy code slice
        memcpy(dst=output, src=self.code + pc, len=len);
        // Move program counter
        let self = ExecutionContext.increment_program_counter(self=self, inc_value=len);
        return (self=self, output=output);
    }

    // @notice Update the stack of the current execution context.
    // @dev The stack is updated with the given stack.
    // @param self The pointer to the execution context.
    // @param stack The pointer to the new stack.
    func update_stack(
        self: model.ExecutionContext*, new_stack: model.Stack*
    ) -> model.ExecutionContext* {
        return new model.ExecutionContext(
            code=self.code,
            code_len=self.code_len,
            calldata=self.calldata,
            calldata_len=self.calldata_len,
            program_counter=self.program_counter,
            stopped=self.stopped,
            return_data=self.return_data,
            return_data_len=self.return_data_len,
            stack=new_stack,
            memory=self.memory,
            gas_used=self.gas_used,
            gas_limit=self.gas_limit,
            intrinsic_gas_cost=self.intrinsic_gas_cost,
            starknet_address=self.starknet_address,
            evm_address=self.evm_address,
            );
    }

    // @notice Update the memory of the current execution context.
    // @dev The memory is updated with the given memory.
    // @param self The pointer to the execution context.
    // @param memory The pointer to the new memory.
    func update_memory(
        self: model.ExecutionContext*, new_memory: model.Memory*
    ) -> model.ExecutionContext* {
        return new model.ExecutionContext(
            code=self.code,
            code_len=self.code_len,
            calldata=self.calldata,
            calldata_len=self.calldata_len,
            program_counter=self.program_counter,
            stopped=self.stopped,
            return_data=self.return_data,
            return_data_len=self.return_data_len,
            stack=self.stack,
            memory=new_memory,
            gas_used=self.gas_used,
            gas_limit=self.gas_limit,
            intrinsic_gas_cost=self.intrinsic_gas_cost,
            starknet_address=self.starknet_address,
            evm_address=self.evm_address,
            );
    }

    // @notice Update the return data of the current execution context.
    // @dev The memory is updated with the given memory.
    // @param self The pointer to the execution context.
    // @param memory The pointer to the new memory.
    func update_return_data{
        syscall_ptr: felt*,
        pedersen_ptr: HashBuiltin*,
        range_check_ptr,
        bitwise_ptr: BitwiseBuiltin*,
    }(
        self: model.ExecutionContext*, new_return_data_len: felt, new_return_data: felt*
    ) -> model.ExecutionContext* {
        return new model.ExecutionContext(
            code=self.code,
            code_len=self.code_len,
            calldata=self.calldata,
            calldata_len=self.calldata_len,
            program_counter=self.program_counter,
            stopped=TRUE,
            return_data=new_return_data,
            return_data_len=new_return_data_len,
            stack=self.stack,
            memory=self.memory,
            gas_used=self.gas_used,
            gas_limit=self.gas_limit,
            intrinsic_gas_cost=self.intrinsic_gas_cost,
            starknet_address=self.starknet_address,
            evm_address=self.evm_address,
            );
    }

    // @notice Increment the program counter.
    // @dev The program counter is incremented by the given value.
    // @param self The pointer to the execution context.
    // @param inc_value The value to increment the program counter with.
    // @return The pointer to the updated execution context.
    func increment_program_counter(
        self: model.ExecutionContext*, inc_value: felt
    ) -> model.ExecutionContext* {
        return new model.ExecutionContext(
            code=self.code,
            code_len=self.code_len,
            calldata=self.calldata,
            calldata_len=self.calldata_len,
            program_counter=self.program_counter + inc_value,
            stopped=self.stopped,
            return_data=self.return_data,
            return_data_len=self.return_data_len,
            stack=self.stack,
            memory=self.memory,
            gas_used=self.gas_used,
            gas_limit=self.gas_limit,
            intrinsic_gas_cost=self.intrinsic_gas_cost,
            starknet_address=self.starknet_address,
            evm_address=self.evm_address,
            );
    }

    // @notice Increment the gas used.
    // @dev The gas used is incremented by the given value.
    // @param self The pointer to the execution context.
    // @param inc_value The value to increment the gas used with.
    // @return The pointer to the updated execution context.
    func increment_gas_used(
        self: model.ExecutionContext*, inc_value: felt
    ) -> model.ExecutionContext* {
        return new model.ExecutionContext(
            code=self.code,
            code_len=self.code_len,
            calldata=self.calldata,
            calldata_len=self.calldata_len,
            program_counter=self.program_counter,
            stopped=self.stopped,
            return_data=self.return_data,
            return_data_len=self.return_data_len,
            stack=self.stack,
            memory=self.memory,
            gas_used=self.gas_used + inc_value,
            gas_limit=self.gas_limit,
            intrinsic_gas_cost=self.intrinsic_gas_cost,
            starknet_address=self.starknet_address,
            evm_address=self.evm_address,
            );
    }

<<<<<<< HEAD
    // @notice Dump the current execution context.
    // @dev The execution context is dumped to the debug server if `DEBUG` environment variable is set to `True`.
    func dump{range_check_ptr}(self: model.ExecutionContext*) {
        let pc = self.program_counter;
        let stopped = is_stopped(self);
        %{
            import json
            code = cairo_bytes_to_hex(ids.self.code)
            calldata = cairo_bytes_to_hex(ids.self.calldata)
            return_data = cairo_bytes_to_hex(ids.self.return_data)
            json_data = {
                "pc": f"{ids.pc}",
                "stopped": f"{ids.stopped}",
                "return_data": f"{return_data}",
                "gas_used": f"{ids.self.gas_used}",
            }
            json_formatted = json.dumps(json_data, indent=4)
            # print(json_formatted)
            post_debug(json_data)
        %}

        %{
            import logging
            logging.info("===================================")
            logging.info(f"PROGRAM COUNTER:\t{ids.pc}")
            logging.info(f"INTRINSIC GAS:\t\t{ids.self.intrinsic_gas_cost}")
            logging.info(f"GAS USED:\t\t{ids.self.gas_used}")
            logging.info("*************STACK*****************")
        %}
        Stack.dump(self.stack);
        %{
            import logging
            logging.info("***********************************")
            logging.info("===================================")
        %}
        Memory.dump(self.memory);
        // Print return data
        %{
            import logging
            i = 0
            res = ""
            for i in range(ids.self.return_data_len):
                res += " " + str(memory.get(ids.self.return_data + i))
                i += i
            logging.info("*************RETURN DATA*****************")
            logging.info(res)
            logging.info("************************************")
        %}

        return ();
    }

=======
>>>>>>> 01453359
    // @notice Update the program counter.
    // @dev The program counter is updated to a given value. This is only ever called by JUMP or JUMPI
    // @param self The pointer to the execution context.
    // @param new_pc_offset The value to update the program counter by.
    // @return The pointer to the updated execution context.
    func update_program_counter{range_check_ptr}(
        self: model.ExecutionContext*, new_pc_offset: felt
    ) -> model.ExecutionContext* {
        alloc_locals;
        // Revert if new_value points outside of the code range
        with_attr error_message("Kakarot: new pc target out of range") {
            assert_nn(new_pc_offset);
            assert_le(new_pc_offset, self.code_len - 1);
        }

        // Revert if new pc_offset points to something other then JUMPDEST
        check_jumpdest(self=self, pc_location=new_pc_offset);

        return new model.ExecutionContext(
            code=self.code,
            code_len=self.code_len,
            calldata=self.calldata,
            calldata_len=self.calldata_len,
            program_counter=new_pc_offset,
            stopped=self.stopped,
            return_data=self.return_data,
            return_data_len=self.return_data_len,
            stack=self.stack,
            memory=self.memory,
            gas_used=self.gas_used,
            gas_limit=self.gas_limit,
            intrinsic_gas_cost=self.intrinsic_gas_cost,
            starknet_address=self.starknet_address,
            evm_address=self.evm_address,
            );
    }

    // @notice Check if location is a valid Jump destination
    // @dev Extract the byte that the current pc is pointing to and revert if it is not a JUMPDEST operation.
    // @param self The pointer to the execution context
    // @param pc_location location to check
    func check_jumpdest(self: model.ExecutionContext*, pc_location: felt) {
        alloc_locals;
        let (local output: felt*) = alloc();

        // Copy bytecode slice
        memcpy(dst=output, src=self.code + pc_location, len=1);

        // Revert if current pc location is not JUMPDEST
        with_attr error_message("Kakarot: JUMPed to pc offset is not JUMPDEST") {
            assert [output] = 0x5b;
        }

        return ();
    }
}<|MERGE_RESOLUTION|>--- conflicted
+++ resolved
@@ -335,7 +335,7 @@
             );
     }
 
-<<<<<<< HEAD
+
     // @notice Dump the current execution context.
     // @dev The execution context is dumped to the debug server if `DEBUG` environment variable is set to `True`.
     func dump{range_check_ptr}(self: model.ExecutionContext*) {
@@ -388,8 +388,6 @@
         return ();
     }
 
-=======
->>>>>>> 01453359
     // @notice Update the program counter.
     // @dev The program counter is updated to a given value. This is only ever called by JUMP or JUMPI
     // @param self The pointer to the execution context.
