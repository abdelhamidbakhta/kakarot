--- conflicted
+++ resolved
@@ -283,6 +283,9 @@
             instructions=instructions, opcode=0x1D, function=ComparisonOperations.exec_sar
         );
 
+        // 0x20 - SHA3
+        add_instruction(instructions=instructions, opcode=0x20, function=Sha3.exec_sha3);
+
         // Environment Information
         // 0x31 - BALANCE
         add_instruction(
@@ -315,15 +318,11 @@
             function=EnvironmentalInformation.exec_calldatacopy,
         );
         // 0x38 - CODESIZE
-<<<<<<< HEAD
         add_instruction(
             instructions=instructions, opcode=0x38, function=EnvironmentalInformation.exec_codesize
         );
-=======
-        add_instruction(instructions, 0x38, EnvironmentalInformation.exec_codesize);
->>>>>>> 6d497589
         // 0x39 - CODECOPY
-        add_instruction(instructions, 0x39, EnvironmentalInformation.exec_codecopy);
+        add_instruction(instructions, opcode=0x39, function=EnvironmentalInformation.exec_codecopy);
         // 0x3d - RETURNDATASIZE
         add_instruction(
             instructions=instructions,
@@ -363,42 +362,30 @@
             instructions=instructions, opcode=0x48, function=BlockInformation.exec_basefee
         );
 
-        // 0x20 - SHA3
-        add_instruction(instructions=instructions, opcode=0x20, function=Sha3.exec_sha3);
-
         // Stack Memory Storage and Flow Operations
 
-        // Stack Memory Storage and Flow Operations
-
         // 0x50 - POP
-<<<<<<< HEAD
         add_instruction(instructions=instructions, opcode=0x50, function=MemoryOperations.exec_pop);
-
-=======
-        add_instruction(instructions, 0x50, MemoryOperations.exec_pop);
->>>>>>> 6d497589
         // 0x51 - MLOAD
         add_instruction(
             instructions=instructions, opcode=0x51, function=MemoryOperations.exec_mload
         );
         // 0x52 - MSTORE
-<<<<<<< HEAD
         add_instruction(
             instructions=instructions, opcode=0x52, function=MemoryOperations.exec_mstore
         );
-=======
-        add_instruction(instructions, 0x52, MemoryOperations.exec_mstore);
->>>>>>> 6d497589
         // 0x53 - MSTORE8
         add_instruction(
             instructions=instructions, opcode=0x53, function=MemoryOperations.exec_mstore8
         );
-
-        // 0x55 - SLOAD
-        add_instruction(instructions, 0x54, MemoryOperations.exec_sload);
-
+        // 0x54 - SLOAD
+        add_instruction(
+            instructions=instructions, opcode=0x54, function=MemoryOperations.exec_sload
+        );
         // 0x55 - SSTORE
-        add_instruction(instructions, 0x55, MemoryOperations.exec_sstore);
+        add_instruction(
+            instructions=instructions, opcode=0x55, function=MemoryOperations.exec_sstore
+        );
         // 0x56 - JUMP
         add_instruction(
             instructions=instructions, opcode=0x56, function=MemoryOperations.exec_jump
@@ -410,17 +397,11 @@
         // 0x58 - PC
         add_instruction(instructions=instructions, opcode=0x58, function=MemoryOperations.exec_pc);
         // 0x59 - MSIZE
-<<<<<<< HEAD
         add_instruction(
             instructions=instructions, opcode=0x59, function=MemoryOperations.exec_msize
         );
         // 0x5A - GAS
         add_instruction(instructions, opcode=0x5A, function=MemoryOperations.exec_gas);
-=======
-        add_instruction(instructions, 0x59, MemoryOperations.exec_msize);
-        // 0x5A - GAS
-        add_instruction(instructions, 0x5A, MemoryOperations.exec_gas);
->>>>>>> 6d497589
         // 0x5b - JUMPDEST
         add_instruction(
             instructions=instructions, opcode=0x5b, function=MemoryOperations.exec_jumpdest
@@ -607,18 +588,21 @@
         );
 
         // Add as: Log operations
-        add_instruction(instructions, 0xa0, LoggingOperations.exec_log_0);
-        add_instruction(instructions, 0xa1, LoggingOperations.exec_log_1);
-        add_instruction(instructions, 0xa2, LoggingOperations.exec_log_2);
-        add_instruction(instructions, 0xa3, LoggingOperations.exec_log_3);
-        add_instruction(instructions, 0xa4, LoggingOperations.exec_log_4);
-
-        // Add as: Log operations
-        add_instruction(instructions, 0xa0, LoggingOperations.exec_log_0);
-        add_instruction(instructions, 0xa1, LoggingOperations.exec_log_1);
-        add_instruction(instructions, 0xa2, LoggingOperations.exec_log_2);
-        add_instruction(instructions, 0xa3, LoggingOperations.exec_log_3);
-        add_instruction(instructions, 0xa4, LoggingOperations.exec_log_4);
+        add_instruction(
+            instructions=instructions, opcode=0xa0, function=LoggingOperations.exec_log_0
+        );
+        add_instruction(
+            instructions=instructions, opcode=0xa1, function=LoggingOperations.exec_log_1
+        );
+        add_instruction(
+            instructions=instructions, opcode=0xa2, function=LoggingOperations.exec_log_2
+        );
+        add_instruction(
+            instructions=instructions, opcode=0xa3, function=LoggingOperations.exec_log_3
+        );
+        add_instruction(
+            instructions=instructions, opcode=0xa4, function=LoggingOperations.exec_log_4
+        );
 
         // Add fs: System operations
         add_instruction(
