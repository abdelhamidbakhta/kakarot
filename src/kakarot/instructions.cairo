--- conflicted
+++ resolved
@@ -579,7 +579,7 @@
         jmp end;
         call unknown_opcode;  // 0xfc
         jmp end;
-        call not_implemented_opcode;  // 0xfd
+        call SystemOperations.exec_revert;  // 0xfd
         jmp end;
         call SystemOperations.exec_invalid;  // 0xfe
         jmp end;
@@ -645,490 +645,4 @@
         let ctx = ExecutionContext.stop(ctx_ptr);
         return ctx;
     }
-<<<<<<< HEAD
-
-    // @notice Prepare arguments for the dynamic call.
-    // @param ctx The pointer to the execution context.
-    // @param implicit_args_len The length of the implicit arguments.
-    // @param implicit_args The implicit arguments.
-    // @return The length of the arguments array,
-    // @return The arguments array.
-    func prepare_arguments(ctx: felt*, implicit_args_len: felt, implicit_args: felt*) -> (
-        args_len: felt, args: felt*
-    ) {
-        alloc_locals;
-
-        let (args: felt*) = alloc();
-        memcpy(args, implicit_args, implicit_args_len);
-        let ctx_value = cast(ctx, felt);
-        assert args[implicit_args_len] = ctx_value;
-
-        return (implicit_args_len + 1, args);
-    }
-
-    // @notice Generate the instructions set for the EVM.
-    // @return The instructions set.
-    func generate_instructions() -> felt* {
-        alloc_locals;
-        // Init instructions
-        let (instructions: felt*) = alloc();
-
-        // Add instructions
-
-        // Add 0s: Stop and Arithmetic Operations
-        // 0x00 - STOP
-        add_instruction(instructions=instructions, opcode=0, function=exec_stop);
-        // 0x01 - ADD
-        add_instruction(
-            instructions=instructions, opcode=1, function=ArithmeticOperations.exec_add
-        );
-        // 0x02 - MUL
-        add_instruction(
-            instructions=instructions, opcode=2, function=ArithmeticOperations.exec_mul
-        );
-        // 0x03 - SUB
-        add_instruction(
-            instructions=instructions, opcode=3, function=ArithmeticOperations.exec_sub
-        );
-        // 0x04 - DIV
-        add_instruction(
-            instructions=instructions, opcode=4, function=ArithmeticOperations.exec_div
-        );
-        // 0x05 - SDIV
-        add_instruction(
-            instructions=instructions, opcode=5, function=ArithmeticOperations.exec_sdiv
-        );
-        // 0x06 - MOD
-        add_instruction(
-            instructions=instructions, opcode=6, function=ArithmeticOperations.exec_mod
-        );
-        // 0x07 - SMOD
-        add_instruction(
-            instructions=instructions, opcode=7, function=ArithmeticOperations.exec_smod
-        );
-        // 0x08 - ADDMOD
-        add_instruction(
-            instructions=instructions, opcode=8, function=ArithmeticOperations.exec_addmod
-        );
-        // 0x09 - MULMOD
-        add_instruction(
-            instructions=instructions, opcode=9, function=ArithmeticOperations.exec_mulmod
-        );
-        // 0x0A - EXP
-        add_instruction(
-            instructions=instructions, opcode=0xA, function=ArithmeticOperations.exec_exp
-        );
-        // 0x0B - SIGNEXTEND
-        add_instruction(
-            instructions=instructions, opcode=0xB, function=ArithmeticOperations.exec_signextend
-        );
-
-        // Comparison & bitwise logic operations
-        // 0x10 - LT
-        add_instruction(
-            instructions=instructions, opcode=0x10, function=ComparisonOperations.exec_lt
-        );
-        // 0x11 - GT
-        add_instruction(
-            instructions=instructions, opcode=0x11, function=ComparisonOperations.exec_gt
-        );
-        // 0x12 - SLT
-        add_instruction(
-            instructions=instructions, opcode=0x12, function=ComparisonOperations.exec_slt
-        );
-        // 0x13 - SGT
-        add_instruction(
-            instructions=instructions, opcode=0x13, function=ComparisonOperations.exec_sgt
-        );
-        // 0x14 - EQ
-        add_instruction(
-            instructions=instructions, opcode=0x14, function=ComparisonOperations.exec_eq
-        );
-        // 0x15 - ISZERO
-        add_instruction(
-            instructions=instructions, opcode=0x15, function=ComparisonOperations.exec_iszero
-        );
-        // 0x16 - AND
-        add_instruction(
-            instructions=instructions, opcode=0x16, function=ComparisonOperations.exec_and
-        );
-        // 0x17 - OR
-        add_instruction(
-            instructions=instructions, opcode=0x17, function=ComparisonOperations.exec_or
-        );
-        // 0x18 - XOR
-        add_instruction(
-            instructions=instructions, opcode=0x18, function=ComparisonOperations.exec_xor
-        );
-        // 0x19 - NOT
-        add_instruction(
-            instructions=instructions, opcode=0x19, function=ComparisonOperations.exec_not
-        );
-        // 0x1A - BYTE
-        add_instruction(
-            instructions=instructions, opcode=0x1A, function=ComparisonOperations.exec_byte
-        );
-        // 0x1B - SHL
-        add_instruction(
-            instructions=instructions, opcode=0x1B, function=ComparisonOperations.exec_shl
-        );
-        // 0x1C - SHR
-        add_instruction(
-            instructions=instructions, opcode=0x1C, function=ComparisonOperations.exec_shr
-        );
-        // 0x1D - SAR
-        add_instruction(
-            instructions=instructions, opcode=0x1D, function=ComparisonOperations.exec_sar
-        );
-
-        // 0x20 - SHA3
-        add_instruction(instructions=instructions, opcode=0x20, function=Sha3.exec_sha3);
-
-        // Environment Information
-        // 0x30 - ADDRESS
-        add_instruction(
-            instructions=instructions, opcode=0x30, function=EnvironmentalInformation.exec_address
-        );
-        // 0x31 - BALANCE
-        add_instruction(
-            instructions=instructions, opcode=0x31, function=EnvironmentalInformation.exec_balance
-        );
-        // 0x32 - ORIGIN
-        add_instruction(
-            instructions=instructions, opcode=0x32, function=EnvironmentalInformation.exec_origin
-        );
-        // 0x33 - CALLER
-        add_instruction(
-            instructions=instructions, opcode=0x33, function=EnvironmentalInformation.exec_caller
-        );
-        // 0x33 - CALLVALUE
-        add_instruction(
-            instructions=instructions, opcode=0x34, function=EnvironmentalInformation.exec_callvalue
-        );
-        // 0x34 - CALLVALUE
-        add_instruction(
-            instructions=instructions, opcode=0x34, function=EnvironmentalInformation.exec_callvalue
-        );
-        // 0x35 - CALLDATALOAD
-        add_instruction(
-            instructions=instructions,
-            opcode=0x35,
-            function=EnvironmentalInformation.exec_calldataload,
-        );
-        // 0x36 - CALLDATASIZE
-        add_instruction(
-            instructions=instructions,
-            opcode=0x36,
-            function=EnvironmentalInformation.exec_calldatasize,
-        );
-        // 0x37 - CALLDATACOPY
-        add_instruction(
-            instructions=instructions,
-            opcode=0x37,
-            function=EnvironmentalInformation.exec_calldatacopy,
-        );
-        // 0x38 - CODESIZE
-        add_instruction(
-            instructions=instructions, opcode=0x38, function=EnvironmentalInformation.exec_codesize
-        );
-        // 0x39 - CODECOPY
-        add_instruction(instructions, opcode=0x39, function=EnvironmentalInformation.exec_codecopy);
-        // 0x3d - RETURNDATASIZE
-        add_instruction(
-            instructions=instructions,
-            opcode=0x3d,
-            function=EnvironmentalInformation.exec_returndatasize,
-        );
-        // 0x3e - RETURNDATACOPY
-        add_instruction(instructions, 0x3e, EnvironmentalInformation.exec_returndatacopy);
-
-        // Block Information
-        // 0x41 - COINBASE
-        add_instruction(
-            instructions=instructions, opcode=0x41, function=BlockInformation.exec_coinbase
-        );
-        // 0x42 - TIMESTAMP
-        add_instruction(
-            instructions=instructions, opcode=0x42, function=BlockInformation.exec_timestamp
-        );
-        // 0x43 - NUMBER
-        add_instruction(
-            instructions=instructions, opcode=0x43, function=BlockInformation.exec_number
-        );
-        // 0x44 - DIFFICULTY
-        add_instruction(
-            instructions=instructions, opcode=0x44, function=BlockInformation.exec_difficulty
-        );
-        // 0x45 - GASLIMIT
-        add_instruction(
-            instructions=instructions, opcode=0x45, function=BlockInformation.exec_gaslimit
-        );
-        // 0x46 - CHAINID
-        add_instruction(
-            instructions=instructions, opcode=0x46, function=BlockInformation.exec_chainid
-        );
-        // 0x47 - SELFBALANCE
-        add_instruction(
-            instructions=instructions, opcode=0x47, function=BlockInformation.exec_selfbalance
-        );
-        // 0x48 - BASEFEE
-        add_instruction(
-            instructions=instructions, opcode=0x48, function=BlockInformation.exec_basefee
-        );
-
-        // Stack Memory Storage and Flow Operations
-
-        // 0x50 - POP
-        add_instruction(instructions=instructions, opcode=0x50, function=MemoryOperations.exec_pop);
-        // 0x51 - MLOAD
-        add_instruction(
-            instructions=instructions, opcode=0x51, function=MemoryOperations.exec_mload
-        );
-        // 0x52 - MSTORE
-        add_instruction(
-            instructions=instructions, opcode=0x52, function=MemoryOperations.exec_mstore
-        );
-        // 0x53 - MSTORE8
-        add_instruction(
-            instructions=instructions, opcode=0x53, function=MemoryOperations.exec_mstore8
-        );
-        // 0x54 - SLOAD
-        add_instruction(
-            instructions=instructions, opcode=0x54, function=MemoryOperations.exec_sload
-        );
-        // 0x55 - SSTORE
-        add_instruction(
-            instructions=instructions, opcode=0x55, function=MemoryOperations.exec_sstore
-        );
-        // 0x56 - JUMP
-        add_instruction(
-            instructions=instructions, opcode=0x56, function=MemoryOperations.exec_jump
-        );
-        // 0x57 - JUMPI
-        add_instruction(
-            instructions=instructions, opcode=0x57, function=MemoryOperations.exec_jumpi
-        );
-        // 0x58 - PC
-        add_instruction(instructions=instructions, opcode=0x58, function=MemoryOperations.exec_pc);
-        // 0x59 - MSIZE
-        add_instruction(
-            instructions=instructions, opcode=0x59, function=MemoryOperations.exec_msize
-        );
-        // 0x5A - GAS
-        add_instruction(instructions, opcode=0x5A, function=MemoryOperations.exec_gas);
-        // 0x5b - JUMPDEST
-        add_instruction(
-            instructions=instructions, opcode=0x5b, function=MemoryOperations.exec_jumpdest
-        );
-
-        // Add 6s: Push operations
-        add_instruction(instructions=instructions, opcode=0x60, function=PushOperations.exec_push1);
-        add_instruction(instructions=instructions, opcode=0x61, function=PushOperations.exec_push2);
-        add_instruction(instructions=instructions, opcode=0x62, function=PushOperations.exec_push3);
-        add_instruction(instructions=instructions, opcode=0x63, function=PushOperations.exec_push4);
-        add_instruction(instructions=instructions, opcode=0x64, function=PushOperations.exec_push5);
-        add_instruction(instructions=instructions, opcode=0x65, function=PushOperations.exec_push6);
-        add_instruction(instructions=instructions, opcode=0x66, function=PushOperations.exec_push7);
-        add_instruction(instructions=instructions, opcode=0x67, function=PushOperations.exec_push8);
-        add_instruction(instructions=instructions, opcode=0x68, function=PushOperations.exec_push9);
-        add_instruction(
-            instructions=instructions, opcode=0x69, function=PushOperations.exec_push10
-        );
-        add_instruction(
-            instructions=instructions, opcode=0x6a, function=PushOperations.exec_push11
-        );
-        add_instruction(
-            instructions=instructions, opcode=0x6b, function=PushOperations.exec_push12
-        );
-        add_instruction(
-            instructions=instructions, opcode=0x6c, function=PushOperations.exec_push13
-        );
-        add_instruction(
-            instructions=instructions, opcode=0x6d, function=PushOperations.exec_push14
-        );
-        add_instruction(
-            instructions=instructions, opcode=0x6e, function=PushOperations.exec_push15
-        );
-        add_instruction(
-            instructions=instructions, opcode=0x6f, function=PushOperations.exec_push16
-        );
-        add_instruction(
-            instructions=instructions, opcode=0x70, function=PushOperations.exec_push17
-        );
-        add_instruction(
-            instructions=instructions, opcode=0x71, function=PushOperations.exec_push18
-        );
-        add_instruction(
-            instructions=instructions, opcode=0x72, function=PushOperations.exec_push19
-        );
-        add_instruction(
-            instructions=instructions, opcode=0x73, function=PushOperations.exec_push20
-        );
-        add_instruction(
-            instructions=instructions, opcode=0x74, function=PushOperations.exec_push21
-        );
-        add_instruction(
-            instructions=instructions, opcode=0x75, function=PushOperations.exec_push22
-        );
-        add_instruction(
-            instructions=instructions, opcode=0x76, function=PushOperations.exec_push23
-        );
-        add_instruction(
-            instructions=instructions, opcode=0x77, function=PushOperations.exec_push24
-        );
-        add_instruction(
-            instructions=instructions, opcode=0x78, function=PushOperations.exec_push25
-        );
-        add_instruction(
-            instructions=instructions, opcode=0x79, function=PushOperations.exec_push26
-        );
-        add_instruction(
-            instructions=instructions, opcode=0x7a, function=PushOperations.exec_push27
-        );
-        add_instruction(
-            instructions=instructions, opcode=0x7b, function=PushOperations.exec_push28
-        );
-        add_instruction(
-            instructions=instructions, opcode=0x7c, function=PushOperations.exec_push29
-        );
-        add_instruction(
-            instructions=instructions, opcode=0x7d, function=PushOperations.exec_push30
-        );
-        add_instruction(
-            instructions=instructions, opcode=0x7e, function=PushOperations.exec_push31
-        );
-        add_instruction(
-            instructions=instructions, opcode=0x7f, function=PushOperations.exec_push32
-        );
-
-        // Add 8s: Duplication operations
-        add_instruction(
-            instructions=instructions, opcode=0x80, function=DuplicationOperations.exec_dup1
-        );
-        add_instruction(
-            instructions=instructions, opcode=0x81, function=DuplicationOperations.exec_dup2
-        );
-        add_instruction(
-            instructions=instructions, opcode=0x82, function=DuplicationOperations.exec_dup3
-        );
-        add_instruction(
-            instructions=instructions, opcode=0x83, function=DuplicationOperations.exec_dup4
-        );
-        add_instruction(
-            instructions=instructions, opcode=0x84, function=DuplicationOperations.exec_dup5
-        );
-        add_instruction(
-            instructions=instructions, opcode=0x85, function=DuplicationOperations.exec_dup6
-        );
-        add_instruction(
-            instructions=instructions, opcode=0x86, function=DuplicationOperations.exec_dup7
-        );
-        add_instruction(
-            instructions=instructions, opcode=0x87, function=DuplicationOperations.exec_dup8
-        );
-        add_instruction(
-            instructions=instructions, opcode=0x88, function=DuplicationOperations.exec_dup9
-        );
-        add_instruction(
-            instructions=instructions, opcode=0x89, function=DuplicationOperations.exec_dup10
-        );
-        add_instruction(
-            instructions=instructions, opcode=0x8a, function=DuplicationOperations.exec_dup11
-        );
-        add_instruction(
-            instructions=instructions, opcode=0x8b, function=DuplicationOperations.exec_dup12
-        );
-        add_instruction(
-            instructions=instructions, opcode=0x8c, function=DuplicationOperations.exec_dup13
-        );
-        add_instruction(
-            instructions=instructions, opcode=0x8d, function=DuplicationOperations.exec_dup14
-        );
-        add_instruction(
-            instructions=instructions, opcode=0x8e, function=DuplicationOperations.exec_dup15
-        );
-        add_instruction(
-            instructions=instructions, opcode=0x8f, function=DuplicationOperations.exec_dup16
-        );
-
-        // Add 9s: Exchange operations
-        add_instruction(
-            instructions=instructions, opcode=0x90, function=ExchangeOperations.exec_swap1
-        );
-        add_instruction(
-            instructions=instructions, opcode=0x91, function=ExchangeOperations.exec_swap2
-        );
-        add_instruction(
-            instructions=instructions, opcode=0x92, function=ExchangeOperations.exec_swap3
-        );
-        add_instruction(
-            instructions=instructions, opcode=0x93, function=ExchangeOperations.exec_swap4
-        );
-        add_instruction(
-            instructions=instructions, opcode=0x94, function=ExchangeOperations.exec_swap5
-        );
-        add_instruction(
-            instructions=instructions, opcode=0x95, function=ExchangeOperations.exec_swap6
-        );
-        add_instruction(
-            instructions=instructions, opcode=0x96, function=ExchangeOperations.exec_swap7
-        );
-        add_instruction(
-            instructions=instructions, opcode=0x97, function=ExchangeOperations.exec_swap8
-        );
-        add_instruction(
-            instructions=instructions, opcode=0x98, function=ExchangeOperations.exec_swap9
-        );
-        add_instruction(
-            instructions=instructions, opcode=0x99, function=ExchangeOperations.exec_swap10
-        );
-        add_instruction(
-            instructions=instructions, opcode=0x9a, function=ExchangeOperations.exec_swap11
-        );
-        add_instruction(
-            instructions=instructions, opcode=0x9b, function=ExchangeOperations.exec_swap12
-        );
-        add_instruction(
-            instructions=instructions, opcode=0x9c, function=ExchangeOperations.exec_swap13
-        );
-        add_instruction(
-            instructions=instructions, opcode=0x9d, function=ExchangeOperations.exec_swap14
-        );
-        add_instruction(
-            instructions=instructions, opcode=0x9e, function=ExchangeOperations.exec_swap15
-        );
-        add_instruction(
-            instructions=instructions, opcode=0x9f, function=ExchangeOperations.exec_swap16
-        );
-
-        // Add as: Log operations
-        add_instruction(
-            instructions=instructions, opcode=0xa0, function=LoggingOperations.exec_log_0
-        );
-        add_instruction(
-            instructions=instructions, opcode=0xa1, function=LoggingOperations.exec_log_1
-        );
-        add_instruction(
-            instructions=instructions, opcode=0xa2, function=LoggingOperations.exec_log_2
-        );
-        add_instruction(
-            instructions=instructions, opcode=0xa3, function=LoggingOperations.exec_log_3
-        );
-        add_instruction(
-            instructions=instructions, opcode=0xa4, function=LoggingOperations.exec_log_4
-        );
-
-        // Add fs: System operations
-        // 0xF3 - RETURN
-        add_instruction(instructions, 0xf3, SystemOperations.exec_return);
-        // 0xFD - REVERT
-        add_instruction(instructions, 0xfd, SystemOperations.exec_revert);
-        // 0xFE - INVALID
-        add_instruction(
-            instructions=instructions, opcode=0xfe, function=SystemOperations.exec_invalid
-        );
-        return instructions;
-    }
-=======
->>>>>>> d36fba8b
 }