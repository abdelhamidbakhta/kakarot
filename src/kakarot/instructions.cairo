// SPDX-License-Identifier: MIT

%lang starknet

// Starkware dependencies
from starkware.cairo.common.alloc import alloc
from starkware.cairo.common.cairo_builtins import HashBuiltin, BitwiseBuiltin
from starkware.cairo.common.invoke import invoke
from starkware.cairo.common.math import assert_nn
from starkware.cairo.common.memcpy import memcpy
from starkware.cairo.common.bool import TRUE
from starkware.cairo.common.registers import get_ap
from starkware.cairo.common.registers import get_label_location

// Internal dependencies
from kakarot.model import model
from kakarot.execution_context import ExecutionContext
from kakarot.instructions.push_operations import PushOperations
from kakarot.instructions.arithmetic_operations import ArithmeticOperations
from kakarot.instructions.comparison_operations import ComparisonOperations
from kakarot.instructions.duplication_operations import DuplicationOperations
from kakarot.instructions.exchange_operations import ExchangeOperations
from kakarot.instructions.memory_operations import MemoryOperations
from kakarot.instructions.environmental_information import EnvironmentalInformation
from kakarot.instructions.block_information import BlockInformation
from kakarot.instructions.system_operations import SystemOperations
from kakarot.instructions.sha3 import Sha3

// @title EVM instructions processing.
// @notice This file contains functions related to the processing of EVM instructions.
// @author @abdelhamidbakhta
// @custom:namespace EVMInstructions
namespace EVMInstructions {
    // @notice Decode the current opcode and execute associated function.
    // @param instructions The instruction set.
    // @param opcode The opcode value.
    // @param ctx The pointer to the execution context.
    // @return The pointer to the updated execution context.
    func decode_and_execute{
        syscall_ptr: felt*,
        pedersen_ptr: HashBuiltin*,
        range_check_ptr,
        bitwise_ptr: BitwiseBuiltin*,
    }(instructions: felt*, ctx: model.ExecutionContext*) -> model.ExecutionContext* {
        alloc_locals;

        // Retrieve the current program counter.
        let pc = ctx.program_counter;

        // Revert if pc < 0
        with_attr error_message("Kakarot: InvalidCodeOffset") {
            assert_nn(pc);
        }

        local opcode;

        %{
            # Check if pc > len(code) and process it as a STOP if true
            if ids.pc >= ids.ctx.code_len:
                ids.opcode = 0
            else:
                ids.opcode = memory[ids.ctx.code + ids.pc]
        %}

        local opcode_exist;

        // Check if opcode exists
        %{
            if memory.get(ids.instructions + ids.opcode) == None:
                ids.opcode_exist = 0
            else:
                ids.opcode_exist = 1
        %}

        // Revert if opcode does not exist
        with_attr error_message("Kakarot: UnknownOpcode {opcode}") {
            assert opcode_exist = TRUE;
        }

        // move program counter + 1 after opcode is read
        let ctx = ExecutionContext.increment_program_counter(ctx, 1);

        // Read opcode in instruction set
        let function_codeoffset_felt = instructions[opcode];
        let function_codeoffset = cast(function_codeoffset_felt, codeoffset);
        let (function_ptr) = get_label_location(function_codeoffset);

        // Prepare implicit arguments
        let implicit_args_len = decode_and_execute.ImplicitArgs.SIZE;
        tempvar implicit_args = new decode_and_execute.ImplicitArgs(syscall_ptr, pedersen_ptr, range_check_ptr, bitwise_ptr);

        // Build arguments array
        let (args_len: felt, args: felt*) = prepare_arguments(
            ctx, implicit_args_len, implicit_args
        );

        // Invoke opcode function
        invoke(function_ptr, args_len, args);

        // Retrieve results
        let (ap_val) = get_ap();
        let implicit_args: decode_and_execute.ImplicitArgs* = cast(ap_val - implicit_args_len - 1, decode_and_execute.ImplicitArgs*);
        // Update implicit arguments
        let syscall_ptr = implicit_args.syscall_ptr;
        let pedersen_ptr = implicit_args.pedersen_ptr;
        let range_check_ptr = implicit_args.range_check_ptr;
        let bitwise_ptr = implicit_args.bitwise_ptr;

        // Get actual return value from ap
        return cast([ap_val - 1], model.ExecutionContext*);
    }

    // @notice Add an instruction in the passed instructions set
    // @param instructions the instruction set
    // @param opcode The opcode value
    // @param function the function to execute for the specified opcode
    func add_instruction{
        syscall_ptr: felt*,
        pedersen_ptr: HashBuiltin*,
        range_check_ptr,
        bitwise_ptr: BitwiseBuiltin*,
    }(instructions: felt*, opcode: felt, function: codeoffset) {
        assert [instructions + opcode] = cast(function, felt);
        return ();
    }

    // @notice 0x00 - STOP
    // @dev Halts execution
    // @custom:since Frontier
    // @custom:group Stop and Arithmetic Operations
    // @custom:gas 0
    // @param ctx The pointer to the execution context.
    func exec_stop{
        syscall_ptr: felt*,
        pedersen_ptr: HashBuiltin*,
        range_check_ptr,
        bitwise_ptr: BitwiseBuiltin*,
    }(ctx_ptr: model.ExecutionContext*) -> model.ExecutionContext* {
        %{
            import logging
            logging.info("0x00 - STOP")
        %}
        return ExecutionContext.stop(ctx_ptr);
    }

    // @notice Prepare arguments for the dynamic call.
    // @param ctx The pointer to the execution context.
    // @param implicit_args_len The length of the implicit arguments.
    // @param implicit_args The implicit arguments.
    // @return The length of the arguments array,
    // @return The arguments array.
    func prepare_arguments(ctx: felt*, implicit_args_len: felt, implicit_args: felt*) -> (
        args_len: felt, args: felt*
    ) {
        alloc_locals;

        let (args: felt*) = alloc();
        memcpy(args, implicit_args, implicit_args_len);
        let ctx_value = cast(ctx, felt);
        assert args[implicit_args_len] = ctx_value;

        return (implicit_args_len + 1, args);
    }

    // @notice Generate the instructions set for the EVM.
    // @return The instructions set.
    func generate_instructions{
        syscall_ptr: felt*,
        pedersen_ptr: HashBuiltin*,
        range_check_ptr,
        bitwise_ptr: BitwiseBuiltin*,
    }() -> felt* {
        alloc_locals;
        // Init instructions
        let (instructions: felt*) = alloc();

        // Add instructions

        // Add 0s: Stop and Arithmetic Operations
        // 0x00 - STOP
        add_instruction(instructions, 0, exec_stop);
        // 0x01 - ADD
        add_instruction(instructions, 1, ArithmeticOperations.exec_add);
        // 0x02 - MUL
        add_instruction(instructions, 2, ArithmeticOperations.exec_mul);
        // 0x03 - SUB
        add_instruction(instructions, 3, ArithmeticOperations.exec_sub);
        // 0x04 - DIV
        add_instruction(instructions, 4, ArithmeticOperations.exec_div);
        // 0x05 - SDIV
        add_instruction(instructions, 5, ArithmeticOperations.exec_sdiv);
        // 0x06 - MOD
        add_instruction(instructions, 6, ArithmeticOperations.exec_mod);
        // 0x07 - SMOD
        add_instruction(instructions, 7, ArithmeticOperations.exec_smod);
        // 0x08 - ADDMOD
        add_instruction(instructions, 8, ArithmeticOperations.exec_addmod);
        // 0x09 - MULMOD
        add_instruction(instructions, 9, ArithmeticOperations.exec_mulmod);
        // 0x0A - EXP
        add_instruction(instructions, 0xA, ArithmeticOperations.exec_exp);
        // 0x0B - SIGNEXTEND
        add_instruction(instructions, 0xB, ArithmeticOperations.exec_signextend);

        // Comparison & bitwise logic operations
        // 0x10 - LT
        add_instruction(instructions, 0x10, ComparisonOperations.exec_lt);
        // 0x11 - GT
        add_instruction(instructions, 0x11, ComparisonOperations.exec_gt);
        // 0x12 - SLT
        add_instruction(instructions, 0x12, ComparisonOperations.exec_slt);
        // 0x13 - SGT
        add_instruction(instructions, 0x13, ComparisonOperations.exec_sgt);
        // 0x14 - EQ
        add_instruction(instructions, 0x14, ComparisonOperations.exec_eq);
        // 0x15 - ISZERO
        add_instruction(instructions, 0x15, ComparisonOperations.exec_iszero);
        // 0x16 - AND
        add_instruction(instructions, 0x16, ComparisonOperations.exec_and);
        // 0x17 - OR
        add_instruction(instructions, 0x17, ComparisonOperations.exec_or);
        // 0x18 - XOR
        add_instruction(instructions, 0x18, ComparisonOperations.exec_xor);
        // 0x19 - NOT
        add_instruction(instructions, 0x19, ComparisonOperations.exec_not);
        // 0x1A - BYTE
        add_instruction(instructions, 0x1A, ComparisonOperations.exec_byte);
        // 0x1B - SHL
        add_instruction(instructions, 0x1B, ComparisonOperations.exec_shl);
        // 0x1C - SHR
        add_instruction(instructions, 0x1C, ComparisonOperations.exec_shr);
        // 0x1D - SAR
        add_instruction(instructions, 0x1D, ComparisonOperations.exec_sar);

        // Environment Information
<<<<<<< HEAD
        // 0x32 - ORIGIN
        add_instruction(instructions, 0x32, EnvironmentalInformation.exec_origin);
=======
        // 0x31 - BALANCE
        add_instruction(instructions, 0x31, EnvironmentalInformation.exec_balance);
>>>>>>> 4239ea45
        // 0x33 - CALLER
        add_instruction(instructions, 0x33, EnvironmentalInformation.exec_caller);
        // 0x36 - CALLDATASIZE
        add_instruction(instructions, 0x36, EnvironmentalInformation.exec_calldatasize);
        // 0x38 - CODESIZE
        add_instruction(instructions, 0x38, EnvironmentalInformation.exec_codesize);
        // 0x3d - RETURNDATASIZE
        add_instruction(instructions, 0x3d, EnvironmentalInformation.exec_returndatasize);

        // Block Information
        // 0x41 - COINBASE
        add_instruction(instructions, 0x41, BlockInformation.exec_coinbase);
        // 0x42 - TIMESTAMP
        add_instruction(instructions, 0x42, BlockInformation.exec_timestamp);
        // 0x43 - NUMBER
        add_instruction(instructions, 0x43, BlockInformation.exec_number);
        // 0x44 - DIFFICULTY
        add_instruction(instructions, 0x44, BlockInformation.exec_difficulty);
        // 0x45 - GASLIMIT
        add_instruction(instructions, 0x45, BlockInformation.exec_gaslimit);
        // 0x46 - CHAINID
        add_instruction(instructions, 0x46, BlockInformation.exec_chainid);
        // 0x48 - BASEFEE
        add_instruction(instructions, 0x48, BlockInformation.exec_basefee);

        // 0x20 - SHA3
        add_instruction(instructions, 0x20, Sha3.exec_sha3);

        // 0x50 - POP
        add_instruction(instructions, 0x50, MemoryOperations.exec_pop);

        // 0x51 - MLOAD
        add_instruction(instructions, 0x51, MemoryOperations.exec_load);
        // 0x52 - MSTORE
        add_instruction(instructions, 0x52, MemoryOperations.exec_store);
        // 0x56 - JUMP
        add_instruction(instructions, 0x56, MemoryOperations.exec_jump);
        // 0x57 - JUMPI
        add_instruction(instructions, 0x57, MemoryOperations.exec_jumpi);
        // 0x58 - PC
        add_instruction(instructions, 0x58, MemoryOperations.exec_pc);
        // 0x59 - MSIZE
        add_instruction(instructions, 0x59, MemoryOperations.exec_msize);
        // 0x5b - JUMPDEST
        add_instruction(instructions, 0x5b, MemoryOperations.exec_jumpdest);

        // Add 6s: Push operations
        add_instruction(instructions, 0x60, PushOperations.exec_push1);
        add_instruction(instructions, 0x61, PushOperations.exec_push2);
        add_instruction(instructions, 0x62, PushOperations.exec_push3);
        add_instruction(instructions, 0x63, PushOperations.exec_push4);
        add_instruction(instructions, 0x64, PushOperations.exec_push5);
        add_instruction(instructions, 0x65, PushOperations.exec_push6);
        add_instruction(instructions, 0x66, PushOperations.exec_push7);
        add_instruction(instructions, 0x67, PushOperations.exec_push8);
        add_instruction(instructions, 0x68, PushOperations.exec_push9);
        add_instruction(instructions, 0x69, PushOperations.exec_push10);
        add_instruction(instructions, 0x6a, PushOperations.exec_push11);
        add_instruction(instructions, 0x6b, PushOperations.exec_push12);
        add_instruction(instructions, 0x6c, PushOperations.exec_push13);
        add_instruction(instructions, 0x6d, PushOperations.exec_push14);
        add_instruction(instructions, 0x6e, PushOperations.exec_push15);
        add_instruction(instructions, 0x6f, PushOperations.exec_push16);
        add_instruction(instructions, 0x70, PushOperations.exec_push17);
        add_instruction(instructions, 0x71, PushOperations.exec_push18);
        add_instruction(instructions, 0x72, PushOperations.exec_push19);
        add_instruction(instructions, 0x73, PushOperations.exec_push20);
        add_instruction(instructions, 0x74, PushOperations.exec_push21);
        add_instruction(instructions, 0x75, PushOperations.exec_push22);
        add_instruction(instructions, 0x76, PushOperations.exec_push23);
        add_instruction(instructions, 0x77, PushOperations.exec_push24);
        add_instruction(instructions, 0x78, PushOperations.exec_push25);
        add_instruction(instructions, 0x79, PushOperations.exec_push26);
        add_instruction(instructions, 0x7a, PushOperations.exec_push27);
        add_instruction(instructions, 0x7b, PushOperations.exec_push28);
        add_instruction(instructions, 0x7c, PushOperations.exec_push29);
        add_instruction(instructions, 0x7d, PushOperations.exec_push30);
        add_instruction(instructions, 0x7e, PushOperations.exec_push31);
        add_instruction(instructions, 0x7f, PushOperations.exec_push32);

        // Add 8s: Duplication operations
        add_instruction(instructions, 0x80, DuplicationOperations.exec_dup1);
        add_instruction(instructions, 0x81, DuplicationOperations.exec_dup2);
        add_instruction(instructions, 0x82, DuplicationOperations.exec_dup3);
        add_instruction(instructions, 0x83, DuplicationOperations.exec_dup4);
        add_instruction(instructions, 0x84, DuplicationOperations.exec_dup5);
        add_instruction(instructions, 0x85, DuplicationOperations.exec_dup6);
        add_instruction(instructions, 0x86, DuplicationOperations.exec_dup7);
        add_instruction(instructions, 0x87, DuplicationOperations.exec_dup8);
        add_instruction(instructions, 0x88, DuplicationOperations.exec_dup9);
        add_instruction(instructions, 0x89, DuplicationOperations.exec_dup10);
        add_instruction(instructions, 0x8a, DuplicationOperations.exec_dup11);
        add_instruction(instructions, 0x8b, DuplicationOperations.exec_dup12);
        add_instruction(instructions, 0x8c, DuplicationOperations.exec_dup13);
        add_instruction(instructions, 0x8d, DuplicationOperations.exec_dup14);
        add_instruction(instructions, 0x8e, DuplicationOperations.exec_dup15);
        add_instruction(instructions, 0x8f, DuplicationOperations.exec_dup16);

        // Add 9s: Exchange operations
        add_instruction(instructions, 0x90, ExchangeOperations.exec_swap1);
        add_instruction(instructions, 0x91, ExchangeOperations.exec_swap2);
        add_instruction(instructions, 0x92, ExchangeOperations.exec_swap3);
        add_instruction(instructions, 0x93, ExchangeOperations.exec_swap4);
        add_instruction(instructions, 0x94, ExchangeOperations.exec_swap5);
        add_instruction(instructions, 0x95, ExchangeOperations.exec_swap6);
        add_instruction(instructions, 0x96, ExchangeOperations.exec_swap7);
        add_instruction(instructions, 0x97, ExchangeOperations.exec_swap8);
        add_instruction(instructions, 0x98, ExchangeOperations.exec_swap9);
        add_instruction(instructions, 0x99, ExchangeOperations.exec_swap10);
        add_instruction(instructions, 0x9a, ExchangeOperations.exec_swap11);
        add_instruction(instructions, 0x9b, ExchangeOperations.exec_swap12);
        add_instruction(instructions, 0x9c, ExchangeOperations.exec_swap13);
        add_instruction(instructions, 0x9d, ExchangeOperations.exec_swap14);
        add_instruction(instructions, 0x9e, ExchangeOperations.exec_swap15);
        add_instruction(instructions, 0x9f, ExchangeOperations.exec_swap16);

        // Add fs: System operations
        add_instruction(instructions, 0xfe, SystemOperations.exec_invalid);
        return instructions;
    }
}<|MERGE_RESOLUTION|>--- conflicted
+++ resolved
@@ -233,13 +233,10 @@
         add_instruction(instructions, 0x1D, ComparisonOperations.exec_sar);
 
         // Environment Information
-<<<<<<< HEAD
+        // 0x31 - BALANCE
+        add_instruction(instructions, 0x31, EnvironmentalInformation.exec_balance);
         // 0x32 - ORIGIN
         add_instruction(instructions, 0x32, EnvironmentalInformation.exec_origin);
-=======
-        // 0x31 - BALANCE
-        add_instruction(instructions, 0x31, EnvironmentalInformation.exec_balance);
->>>>>>> 4239ea45
         // 0x33 - CALLER
         add_instruction(instructions, 0x33, EnvironmentalInformation.exec_caller);
         // 0x36 - CALLDATASIZE
