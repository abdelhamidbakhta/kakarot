--- conflicted
+++ resolved
@@ -607,7 +607,6 @@
 
     // @notice Constructs an evm contract address for the create2 opcode
     //         via last twenty bytes of the keccak hash of:
-<<<<<<< HEAD
     //         keccak256(0xff + sender_address + salt +
     //         keccak256(initialization_code))[12:].
     //         See [CREATE2](https://www.evm.codes/#f5).
@@ -616,16 +615,6 @@
     // @param bytecode The offset to store the element at.
     // @param salt The salt given to the create2 opcode.
     // @return ExecutionContext The pointer to the updated calling context.
-=======
-    //         keccak256(0xff + sender_address + nonce +
-    //         keccak256(initialization_code))[12:]
-    //         See [CREATE2](https://www.evm.codes/#f5)
-    // @param sender_address - The evm sender address.
-    // @param bytecode_len - The length of the initialization code.
-    // @param bytecode - The offset to store the element at.
-    // @param nonce - The nonce given to the create2 opcode.
-    // @return The pointer to the updated calling context.
->>>>>>> 863699be
     func get_create2_address{
         syscall_ptr: felt*,
         pedersen_ptr: HashBuiltin*,
