--- conflicted
+++ resolved
@@ -24,11 +24,9 @@
     const GAS_COST_MSTORE = 3;
     const GAS_COST_PC = 2;
     const GAS_COST_MSIZE = 2;
-<<<<<<< HEAD
     const GAS_COST_JUMPDEST = 1;
-=======
     const GAS_COST_POP = 2;
->>>>>>> 7d7e5083
+
 
     // @notice MLOAD operation
     // @dev Load word from memory and push to stack.
@@ -159,7 +157,7 @@
         return ctx;
     }
 
-<<<<<<< HEAD
+
     // @notice JUMPDEST operation
     // @dev Set this pc as Jumpdestination and improve Program Counter by one.
     // @custom:since Frontier
@@ -167,7 +165,20 @@
     // @custom:stack_produced_elements 1
     // @return Updated execution context.
     func exec_jumpdest{
-=======
+        %{ print("0x5b - JUMPDEST") %}
+
+        let (ctx, data) = ExecutionContext.check_jumpdest(ctx, 4);
+        let stack_element: Uint256 = Helpers.to_uint256(data);
+        let stack: model.Stack* = Stack.push(ctx.stack, stack_element);
+
+        let ctx = ExecutionContext.update_stack(ctx, stack);
+        // Increment gas used.
+        let ctx = ExecutionContext.increment_gas_used(ctx, GAS_COST_JUMPDEST);
+
+          return ctx;
+    }
+
+
     // @notice POP operation
     // @dev Pops the first item on the stack (top of the stack).
     // @custom: since Frontier
@@ -176,24 +187,13 @@
     // @custom:stack_produced_elements 0
     // @return Updated execution context.
     func exec_pop{
->>>>>>> 7d7e5083
-        syscall_ptr: felt*,
-        pedersen_ptr: HashBuiltin*,
-        range_check_ptr,
-        bitwise_ptr: BitwiseBuiltin*,
-    }(ctx: model.ExecutionContext*) -> model.ExecutionContext* {
-        alloc_locals;
-<<<<<<< HEAD
-        %{ print("0x5b - JUMPDEST") %}
-
-        let (ctx, data) = ExecutionContext.check_jumpdest(ctx, 4);
-        let stack_element: Uint256 = Helpers.to_uint256(data);
-        let stack: model.Stack* = Stack.push(ctx.stack, stack_element);
-
-        let ctx = ExecutionContext.update_stack(ctx, stack);
-        // Increment gas used.
-        let ctx = ExecutionContext.increment_gas_used(ctx, GAS_COST_JUMPDEST);
-=======
+
+        syscall_ptr: felt*,
+        pedersen_ptr: HashBuiltin*,
+        range_check_ptr,
+        bitwise_ptr: BitwiseBuiltin*,
+    }(ctx: model.ExecutionContext*) -> model.ExecutionContext* {
+        alloc_locals;
         %{
             print("0x50 - POP")
         %}
@@ -208,7 +208,6 @@
 
         // Increment gas used.
         let ctx = ExecutionContext.increment_gas_used(ctx, GAS_COST_POP);
->>>>>>> 7d7e5083
         return ctx;
     }
 }