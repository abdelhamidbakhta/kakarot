--- conflicted
+++ resolved
@@ -27,17 +27,16 @@
 // @custom:namespace EnvironmentalInformation
 namespace EnvironmentalInformation {
     // Define constants.
-    const GAS_COST_CODESIZE = 2;
-    const GAS_COST_CODECOPY = 3;
-    const GAS_COST_CALLER = 2;
-    const GAS_COST_RETURNDATASIZE = 2;
+    const GAS_COST_BALANCE = 100;
+    const GAS_COST_CALLDATACOPY = 3;
     const GAS_COST_CALLDATALOAD = 3;
     const GAS_COST_CALLDATASIZE = 2;
+    const GAS_COST_CALLER = 2;
+    const GAS_COST_CODECOPY = 3;
+    const GAS_COST_CODESIZE = 2;
     const GAS_COST_ORIGIN = 2;
-    const GAS_COST_BALANCE = 100;
-    const GAS_COST_CALLDATACOPY = 3;
-    const GAS_COST_CODECOPY = 3;
     const GAS_COST_RETURNDATACOPY = 3;
+    const GAS_COST_RETURNDATASIZE = 2;
 
     // @notice BALANCE opcode.
     // @dev Get ETH balance of the specified address.
@@ -335,57 +334,6 @@
         return ctx;
     }
 
-    // @notice CODECOPY operation
-    // @dev Save word to memory.
-    // @custom:since Frontier
-    // @custom:group Stack Memory Storage and Flow operations.
-    // @custom:gas 3
-    // @custom:stack_consumed_elements 2
-    // @custom:stack_produced_elements 0
-    // @return Updated execution context.
-    func exec_codecopy{
-        syscall_ptr: felt*,
-        pedersen_ptr: HashBuiltin*,
-        range_check_ptr,
-        bitwise_ptr: BitwiseBuiltin*,
-    }(ctx: model.ExecutionContext*) -> model.ExecutionContext* {
-        alloc_locals;
-        %{
-            import logging
-            logging.info("0x39 - CODECOPY")
-        %}
-
-        let stack = ctx.stack;
-
-        // Stack input:
-        // 0 - offset: memory offset of the work we save.
-        // 1 - code_offset: offset for code from where data will be copied.
-        // 2 - element_len: bytes length of the copied code.
-
-        let (stack, offset) = Stack.pop(stack);
-        let (stack, code_offset) = Stack.pop(stack);
-        let (stack, element_len) = Stack.pop(stack);
-
-        let code: felt* = ctx.code;
-        let code_len: felt = ctx.code_len;
-
-        let sliced_code: felt* = Helpers.slice_data(
-            data_len=code_len, data=code, data_offset=code_offset.low, slice_len=element_len.low
-        );
-
-        let memory: model.Memory* = Memory.store_n(
-            self=ctx.memory, element_len=element_len.low, element=sliced_code, offset=offset.low
-        );
-
-        // Update context memory.
-        let ctx = ExecutionContext.update_memory(ctx, memory);
-        // Update context stack.
-        let ctx = ExecutionContext.update_stack(ctx, stack);
-        // Increment gas used.
-        let ctx = ExecutionContext.increment_gas_used(ctx, GAS_COST_CODECOPY);
-        return ctx;
-    }
-
     // @notice RETURNDATACOPY operation
     // @dev Save word to memory.
     // @custom:since Frontier
@@ -443,9 +391,6 @@
         return ctx;
     }
 
-<<<<<<< HEAD
-}    
-=======
     // @notice CODECOPY (0x39) operation.
     // @dev Copies slice of code to memory
     // @custom:since Frontier
@@ -496,5 +441,4 @@
         let ctx = ExecutionContext.increment_gas_used(ctx, GAS_COST_CODECOPY);
         return ctx;
     }
-}
->>>>>>> 6d497589
+}