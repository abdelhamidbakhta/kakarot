--- conflicted
+++ resolved
@@ -173,14 +173,8 @@
             import logging
             logging.info("0x45 - GASLIMIT")
         %}
-        // Get the Gas Limit.
-<<<<<<< HEAD
-
+        // Get the Gas Limit
         let gas_limit = Helpers.to_uint256(val=ctx.gas_limit);
-=======
-        let gas_limit = Helpers.to_uint256(Constants.BLOCK_GAS_LIMIT);
->>>>>>> c957030a
-
         let stack: model.Stack* = Stack.push(self=ctx.stack, element=gas_limit);
 
         // Update the execution context.
