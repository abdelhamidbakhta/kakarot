// SPDX-License-Identifier: MIT

%lang starknet

// Starkware dependencies
from starkware.cairo.common.alloc import alloc
from starkware.cairo.common.cairo_builtins import HashBuiltin, BitwiseBuiltin
from starkware.cairo.common.uint256 import Uint256, uint256_unsigned_div_rem
from starkware.cairo.common.math_cmp import is_le_felt, is_le
from starkware.cairo.common.math import assert_lt, split_int, unsigned_div_rem
from starkware.cairo.common.memcpy import memcpy
from starkware.cairo.common.bool import TRUE

// Internal dependencies
from kakarot.model import model
from utils.utils import Helpers

// @title Memory related functions.
// @notice This file contains functions related to the memory.
// @dev The memory is a region that only exists during the smart contract execution, and is accessed with a byte offset.
// @dev  While all the 32-byte address space is available and initialized to 0, the size is counted with the highest address that was accessed.
// @dev It is generally read and written with `MLOAD` and `MSTORE` instructions, but is also used by other instructions like `CREATE` or `EXTCODECOPY`.
// @author @abdelhamidbakhta
// @custom:namespace Memory
// @custom:model model.Memory
namespace Memory {
    // @notice Initialize the memory.
    // @return The pointer to the memory.
    func init{
        syscall_ptr: felt*,
        pedersen_ptr: HashBuiltin*,
        range_check_ptr,
        bitwise_ptr: BitwiseBuiltin*,
    }() -> model.Memory* {
        alloc_locals;
        let (bytes: felt*) = alloc();
        return new model.Memory(bytes=bytes, bytes_len=0);
    }

    // @notice Store an element into the memory.
    // @param self - The pointer to the memory.
    // @param element - The element to push.
    // @param offset - The offset to store the element at.
    // @return The new pointer to the memory.
    func store{
        syscall_ptr: felt*,
        pedersen_ptr: HashBuiltin*,
        range_check_ptr,
        bitwise_ptr: BitwiseBuiltin*,
    }(self: model.Memory*, element: Uint256, offset: felt) -> model.Memory* {
        alloc_locals;
        let (new_memory: felt*) = alloc();
        if (self.bytes_len == 0) {
            Helpers.fill(arr=new_memory, value=0, length=offset);
        }
        let is_offset_greater_than_length = is_le_felt(self.bytes_len, offset);
        local max_copy: felt;
        if (is_offset_greater_than_length == 1) {
            Helpers.fill(arr=new_memory + self.bytes_len, value=0, length=offset - self.bytes_len);
            max_copy = self.bytes_len;
        } else {
            max_copy = offset;
        }
        if (self.bytes_len != 0) {
            memcpy(dst=new_memory, src=self.bytes, len=max_copy);
        }

        split_int(
            value=element.high,
            n=16,
            base=2 ** 8,
            bound=2 ** 128,
            output=self.bytes + self.bytes_len + 16,
        );
        split_int(
            value=element.low, n=16, base=2 ** 8, bound=2 ** 128, output=self.bytes + self.bytes_len
        );
        Helpers.reverse(
            old_arr_len=32,
            old_arr=self.bytes + self.bytes_len,
            new_arr_len=32,
            new_arr=new_memory + offset,
        );

        let is_memory_growing = is_le_felt(self.bytes_len, offset + 32);
        local new_bytes_len: felt;
        if (is_memory_growing == 1) {
            new_bytes_len = offset + 32;
        } else {
            memcpy(
                dst=new_memory + offset + 32,
                src=self.bytes + offset + 32,
                len=self.bytes_len - (offset),
            );
            new_bytes_len = self.bytes_len;
        }

        return new model.Memory(bytes=new_memory, bytes_len=new_bytes_len);
    }

    // @notice store_n - Store N bytes into the memory.
    // @param self - The pointer to the memory.
    // @param element_len - byte length of the array to be saved on memory.
    // @param element - pointer to the array that will be saved on memory.
    // @param offset - The offset to store the element at.
    // @return The new pointer to the memory.
    func store_n{
        syscall_ptr: felt*,
        pedersen_ptr: HashBuiltin*,
        range_check_ptr,
        bitwise_ptr: BitwiseBuiltin*,
    }(self: model.Memory*, element_len: felt, element: felt*, offset: felt) -> model.Memory* {
        alloc_locals;
        // New memory is composed of 3 parts: head, element and tail
        // Head are the bytes before offset.
        // Head is possibly zero-padded if offset is overbound
        // Tail are the bytes after element (offset + element_len).
        // Tail is zero-padded in case the total memory is not a multiple of 32.

        local is_memory_expanded: felt;

        local n_head: felt;
        local n_head_pad: felt;
        local n_tail: felt;
        local n_tail_pad: felt;

        let (local new_memory: felt*) = alloc();

        let is_offset_overbound: felt = is_le_felt(self.bytes_len + 1, offset);
        let n_head = offset + (self.bytes_len - offset) * is_offset_overbound;
        let n_head_pad = offset - n_head;

        let is_memory_expanded = is_le_felt(self.bytes_len + 1, offset + element_len);
        let n_tail = (self.bytes_len - offset - element_len) * (1 - is_memory_expanded);
        let (_, rem) = unsigned_div_rem(offset + element_len, 32);
        let is_rem_positive = is_le_felt(1, rem);
        let n_tail_pad = (32 - rem) * is_rem_positive * is_memory_expanded;

        memcpy(dst=new_memory, src=self.bytes, len=n_head);
        Helpers.fill(arr=new_memory + n_head, value=0, length=n_head_pad);
        memcpy(dst=new_memory + offset, src=element, len=element_len);
        memcpy(
            dst=new_memory + offset + element_len, src=self.bytes + offset + element_len, len=n_tail
        );
<<<<<<< HEAD

        let (local quotient, local remainder) = uint256_unsigned_div_rem(
            a=Uint256(offset + element_len, 0), div=Uint256(max_uint256_bytes, 0)
        );
        local diff: felt;
        if (remainder.low == 0) {
            diff = 0;
        } else {
            diff = max_uint256_bytes - remainder.low;
        }

        if (is_offset_greater_than_length == 1) {
            Helpers.fill(arr=new_memory + self.bytes_len, value=0, length=offset - self.bytes_len);
            // Fill the unused bytes into 0
            Helpers.fill(arr=new_memory + total_len, value=0, length=diff);
            max_copy = self.bytes_len;
        } else {
            max_copy = offset;
        }

        if (self.bytes_len != 0) {
            memcpy(dst=new_memory, src=self.bytes, len=max_copy);
        }

        let is_memory_growing = is_le_felt(self.bytes_len, total_len);

        local new_bytes_len: felt;
        if (is_memory_growing == 1) {
            new_bytes_len = total_len + (diff);
        } else {
            memcpy(
                dst=new_memory + total_len,
                src=self.bytes + total_len,
                len=self.bytes_len - (total_len),
            );
            new_bytes_len = self.bytes_len;
        }
        return new model.Memory(bytes=new_memory, bytes_len=new_bytes_len);
=======
        Helpers.fill(arr=new_memory + offset + element_len + n_tail, value=0, length=n_tail_pad);
        let new_memory_len: felt = offset + element_len + n_tail + n_tail_pad;
        return new model.Memory(bytes=new_memory, bytes_len=new_memory_len);
>>>>>>> 6d497589
    }

    // @notice Load an element from the memory.
    // @param self - The pointer to the memory.
    // @param offset - The offset to load the element from.
    // @return The new pointer to the memory.
    // @return The loaded element.
    func load{
        syscall_ptr: felt*,
        pedersen_ptr: HashBuiltin*,
        range_check_ptr,
        bitwise_ptr: BitwiseBuiltin*,
    }(self: model.Memory*, offset: felt) -> Uint256 {
        alloc_locals;

        // Check if the offset + 32 > MSIZE
        let offset_out_of_bounds = is_le(self.bytes_len, offset + 32 + 1);
        if (offset_out_of_bounds == 1) {
            let (local new_memory: felt*) = alloc();
            memcpy(dst=new_memory, src=self.bytes, len=self.bytes_len);
            Helpers.fill(
                arr=new_memory + self.bytes_len, value=0, length=offset + 32 - self.bytes_len
            );
            let res: Uint256 = Helpers.bytes32_to_uint256(new_memory + offset);
            return res;
        }
        with_attr error_message("Kakarot: Memory Error") {
            let res: Uint256 = Helpers.bytes32_to_uint256(self.bytes + offset);
        }
        return res;
    }

    // @notice Print the memory.
    // @param self - The pointer to the memory.
    func dump{
        syscall_ptr: felt*,
        pedersen_ptr: HashBuiltin*,
        range_check_ptr,
        bitwise_ptr: BitwiseBuiltin*,
    }(self: model.Memory*) {
        %{
            import logging
            i = 0
            res = ""
            for i in range(ids.self.bytes_len):
                res += " " + str(memory.get(ids.self.bytes + i))
                i += i
            logging.info("*************MEMORY*****************")
            logging.info(res)
            logging.info("************************************")
        %}
        return ();
    }

    // @notice Expend the memory with length bytes
    // @param self - The pointer to the memory.
    // @param length - The number of bytes to add.
    // @return The new pointer to the memory.
    // @return The gas cost of this expansion.
    func expand{
        syscall_ptr: felt*,
        pedersen_ptr: HashBuiltin*,
        range_check_ptr,
        bitwise_ptr: BitwiseBuiltin*,
    }(self: model.Memory*, length: felt) -> (new_memory: model.Memory*, cost: felt) {
        Helpers.fill(self.bytes + self.bytes_len, value=0, length=length);
        let (last_memory_size_word, _) = unsigned_div_rem(value=self.bytes_len + 31, div=32);
        let (last_memory_cost, _) = unsigned_div_rem(
            value=last_memory_size_word * last_memory_size_word, div=512
        );
        let last_memory_cost = last_memory_cost + (3 * last_memory_size_word);

        let (new_memory_size_word, _) = unsigned_div_rem(
            value=self.bytes_len + length + 31, div=32
        );
        let (new_memory_cost, _) = unsigned_div_rem(
            value=new_memory_size_word * new_memory_size_word, div=512
        );
        let new_memory_cost = new_memory_cost + (3 * new_memory_size_word);

        let cost = new_memory_cost - last_memory_cost;

        return (new model.Memory(bytes=self.bytes, bytes_len=self.bytes_len + length), cost);
    }

    // @notice Ensure that the memory as at least length bytes. Expand if necessary.
    // @param self - The pointer to the memory.
    // @param offset - The number of bytes to add.
    // @return The new pointer to the memory.
    // @return The gas cost of this expansion.
    func insure_length{
        syscall_ptr: felt*,
        pedersen_ptr: HashBuiltin*,
        range_check_ptr,
        bitwise_ptr: BitwiseBuiltin*,
    }(self: model.Memory*, length: felt) -> (new_memory: model.Memory*, cost: felt) {
        let is_memory_expanding = is_le_felt(self.bytes_len + 1, length);
        if (is_memory_expanding == TRUE) {
<<<<<<< HEAD
            let (new_memory, cost) = Memory.expand(self=self, length=length - self.bytes_len);
=======
            let (new_memory, cost) = Memory.expand(self, length - self.bytes_len);
>>>>>>> 6d497589
            return (new_memory, cost);
        } else {
            return (new_memory=self, cost=0);
        }
    }
}<|MERGE_RESOLUTION|>--- conflicted
+++ resolved
@@ -129,7 +129,6 @@
         let is_offset_overbound: felt = is_le_felt(self.bytes_len + 1, offset);
         let n_head = offset + (self.bytes_len - offset) * is_offset_overbound;
         let n_head_pad = offset - n_head;
-
         let is_memory_expanded = is_le_felt(self.bytes_len + 1, offset + element_len);
         let n_tail = (self.bytes_len - offset - element_len) * (1 - is_memory_expanded);
         let (_, rem) = unsigned_div_rem(offset + element_len, 32);
@@ -142,50 +141,9 @@
         memcpy(
             dst=new_memory + offset + element_len, src=self.bytes + offset + element_len, len=n_tail
         );
-<<<<<<< HEAD
-
-        let (local quotient, local remainder) = uint256_unsigned_div_rem(
-            a=Uint256(offset + element_len, 0), div=Uint256(max_uint256_bytes, 0)
-        );
-        local diff: felt;
-        if (remainder.low == 0) {
-            diff = 0;
-        } else {
-            diff = max_uint256_bytes - remainder.low;
-        }
-
-        if (is_offset_greater_than_length == 1) {
-            Helpers.fill(arr=new_memory + self.bytes_len, value=0, length=offset - self.bytes_len);
-            // Fill the unused bytes into 0
-            Helpers.fill(arr=new_memory + total_len, value=0, length=diff);
-            max_copy = self.bytes_len;
-        } else {
-            max_copy = offset;
-        }
-
-        if (self.bytes_len != 0) {
-            memcpy(dst=new_memory, src=self.bytes, len=max_copy);
-        }
-
-        let is_memory_growing = is_le_felt(self.bytes_len, total_len);
-
-        local new_bytes_len: felt;
-        if (is_memory_growing == 1) {
-            new_bytes_len = total_len + (diff);
-        } else {
-            memcpy(
-                dst=new_memory + total_len,
-                src=self.bytes + total_len,
-                len=self.bytes_len - (total_len),
-            );
-            new_bytes_len = self.bytes_len;
-        }
-        return new model.Memory(bytes=new_memory, bytes_len=new_bytes_len);
-=======
         Helpers.fill(arr=new_memory + offset + element_len + n_tail, value=0, length=n_tail_pad);
         let new_memory_len: felt = offset + element_len + n_tail + n_tail_pad;
         return new model.Memory(bytes=new_memory, bytes_len=new_memory_len);
->>>>>>> 6d497589
     }
 
     // @notice Load an element from the memory.
@@ -284,11 +242,7 @@
     }(self: model.Memory*, length: felt) -> (new_memory: model.Memory*, cost: felt) {
         let is_memory_expanding = is_le_felt(self.bytes_len + 1, length);
         if (is_memory_expanding == TRUE) {
-<<<<<<< HEAD
             let (new_memory, cost) = Memory.expand(self=self, length=length - self.bytes_len);
-=======
-            let (new_memory, cost) = Memory.expand(self, length - self.bytes_len);
->>>>>>> 6d497589
             return (new_memory, cost);
         } else {
             return (new_memory=self, cost=0);
