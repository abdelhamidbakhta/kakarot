%lang starknet

from starkware.cairo.common.cairo_builtins import HashBuiltin, BitwiseBuiltin
from starkware.starknet.common.syscalls import CallContract
from starkware.cairo.common.uint256 import Uint256, uint256_not
from starkware.cairo.common.alloc import alloc
from starkware.cairo.common.bool import TRUE, FALSE
from starkware.cairo.common.memcpy import memcpy

from kakarot.accounts.library import Accounts
from kakarot.interfaces.interfaces import IEth, IKakarot
from utils.eth_transaction import EthTransaction
from utils.utils import Helpers

@storage_var
func evm_address() -> (evm_address: felt) {
}

@storage_var
func kakarot_address() -> (kakarot_address: felt) {
}

@storage_var
func is_initialized_() -> (res: felt) {
}

namespace ExternallyOwnedAccount {
    // Constants
    // @dev see utils/interface_id.py
    const INTERFACE_ID = 0x68bca1a;

    struct Call {
        to: felt,
        selector: felt,
        calldata_len: felt,
        calldata: felt*,
    }

    // Tmp struct introduced while we wait for Cairo to support passing `[Call]` to __execute__
    struct CallArray {
        to: felt,
        selector: felt,
        data_offset: felt,
        data_len: felt,
    }

    // @notice This function is used to initialize the externally owned account.
<<<<<<< HEAD
    // @param _kakarot_address The address of the kakarot contract
    // @param _evm_address The corresponding EVM address of this account
=======
    // @dev This function initializes the EOA and approves kakarot's address infinite amount of tokens
    // @param _kakarot_address Address of kakarot to store
    // @param _evm_address Address of the EVM to store
>>>>>>> 8ce34fc1
    func initialize{
        syscall_ptr: felt*,
        pedersen_ptr: HashBuiltin*,
        range_check_ptr,
        bitwise_ptr: BitwiseBuiltin*,
    }(_kakarot_address: felt, _evm_address) {
        let (is_initialized) = is_initialized_.read();
        assert is_initialized = 0;
        evm_address.write(_evm_address);
        kakarot_address.write(_kakarot_address);
        // Give infinite ETH transfer allowance to Kakarot
        let (native_token_address) = IKakarot.get_native_token(_kakarot_address);
        let (infinite) = uint256_not(Uint256(0, 0));
        IEth.approve(native_token_address, _kakarot_address, infinite);
        is_initialized_.write(1);
        return ();
    }

    // @notice Read stored EVM address.
    // @return evm_address The stored address.
    func get_evm_address{syscall_ptr: felt*, pedersen_ptr: HashBuiltin*, range_check_ptr}() -> (
        evm_address: felt
    ) {
        let (address) = evm_address.read();
        return (evm_address=address);
    }

<<<<<<< HEAD
    // @notice Validate the signature of every call in the call array.
=======
    // @notice Check if tx is signed and valid for each call.
    // @dev Recursively validates if tx is signed and valid for each call -> see utils/eth_transaction.cairo
>>>>>>> 8ce34fc1
    // @param call_array_len The length of the call array.
    // @param call_array The call array.
    // @param calldata_len The length of the calldata.
    // @param calldata The calldata.
    func validate{
        syscall_ptr: felt*,
        pedersen_ptr: HashBuiltin*,
        bitwise_ptr: BitwiseBuiltin*,
        range_check_ptr,
    }(call_array_len: felt, call_array: CallArray*, calldata_len: felt, calldata: felt*) -> () {
        if (call_array_len == 0) {
            return ();
        }

        let (address) = evm_address.read();
        EthTransaction.validate(
            address, [call_array].data_len, calldata + [call_array].data_offset
        );

        return validate(
            call_array_len=call_array_len - 1,
            call_array=call_array + CallArray.SIZE,
            calldata_len=calldata_len,
            calldata=calldata,
        );
    }

<<<<<<< HEAD
    // @notice Execute the transaction.
    // @param call_array_len The length of the call array.
    // @param call_array The call array.
    // @param calldata_len The length of the calldata.
    // @param calldata The calldata.
    // @param response The response data array to be updated.
    // @return response_len TThe total length of the response data array.
=======
    // @notice Executes the tx for each call.
    // @dev Recursively executes each call.
    // @param call_array_len The length of the call_array
    // @param call_array An array containing all the calls of the transaction see: https://docs.openzeppelin.com/contracts-cairo/0.6.0/accounts#call_and_accountcallarray_format
    // @param calldata_len The length of the Calldata array
    // @param calldata The calldata
    // @param response The returned bytes array see /kakaort/library.cairo
    // @return response_len The length of the returned bytes
>>>>>>> 8ce34fc1
    func execute{
        syscall_ptr: felt*,
        pedersen_ptr: HashBuiltin*,
        bitwise_ptr: BitwiseBuiltin*,
        range_check_ptr,
    }(
        call_array_len: felt,
        call_array: CallArray*,
        calldata_len: felt,
        calldata: felt*,
        response: felt*,
    ) -> (response_len: felt) {
        alloc_locals;
        if (call_array_len == 0) {
            return (response_len=0);
        }

        Accounts.increment_nonce();

        let (
            gas_price, gas_limit, destination, amount, payload_len, payload, tx_hash, v, r, s
        ) = EthTransaction.decode([call_array].data_len, calldata + [call_array].data_offset);

        let (_kakarot_address) = kakarot_address.read();
        let (return_data_len, return_data) = IKakarot.eth_send_transaction(
            contract_address=_kakarot_address,
            to=destination,
            gas_limit=gas_limit,
            gas_price=gas_price,
            value=amount,
            data_len=payload_len,
            data=payload,
        );
        memcpy(response, return_data, return_data_len);

        let (response_len) = execute(
            call_array_len - 1,
            call_array + CallArray.SIZE,
            calldata_len,
            calldata,
            response + return_data_len,
        );
        return (response_len=return_data_len + response_len);
    }
}<|MERGE_RESOLUTION|>--- conflicted
+++ resolved
@@ -45,14 +45,8 @@
     }
 
     // @notice This function is used to initialize the externally owned account.
-<<<<<<< HEAD
     // @param _kakarot_address The address of the kakarot contract
     // @param _evm_address The corresponding EVM address of this account
-=======
-    // @dev This function initializes the EOA and approves kakarot's address infinite amount of tokens
-    // @param _kakarot_address Address of kakarot to store
-    // @param _evm_address Address of the EVM to store
->>>>>>> 8ce34fc1
     func initialize{
         syscall_ptr: felt*,
         pedersen_ptr: HashBuiltin*,
@@ -80,12 +74,8 @@
         return (evm_address=address);
     }
 
-<<<<<<< HEAD
     // @notice Validate the signature of every call in the call array.
-=======
-    // @notice Check if tx is signed and valid for each call.
     // @dev Recursively validates if tx is signed and valid for each call -> see utils/eth_transaction.cairo
->>>>>>> 8ce34fc1
     // @param call_array_len The length of the call array.
     // @param call_array The call array.
     // @param calldata_len The length of the calldata.
@@ -113,24 +103,14 @@
         );
     }
 
-<<<<<<< HEAD
     // @notice Execute the transaction.
     // @param call_array_len The length of the call array.
     // @param call_array The call array.
     // @param calldata_len The length of the calldata.
     // @param calldata The calldata.
     // @param response The response data array to be updated.
-    // @return response_len TThe total length of the response data array.
-=======
-    // @notice Executes the tx for each call.
-    // @dev Recursively executes each call.
-    // @param call_array_len The length of the call_array
-    // @param call_array An array containing all the calls of the transaction see: https://docs.openzeppelin.com/contracts-cairo/0.6.0/accounts#call_and_accountcallarray_format
-    // @param calldata_len The length of the Calldata array
-    // @param calldata The calldata
-    // @param response The returned bytes array see /kakaort/library.cairo
-    // @return response_len The length of the returned bytes
->>>>>>> 8ce34fc1
+    // @return response_len The total length of the response data array.
+    
     func execute{
         syscall_ptr: felt*,
         pedersen_ptr: HashBuiltin*,
