%lang starknet

from utils.utils import Helpers
from kakarot.constants import Constants
from kakarot.interfaces.interfaces import IEth, IKakarot
from starkware.cairo.common.cairo_builtins import HashBuiltin, SignatureBuiltin, BitwiseBuiltin
from starkware.cairo.common.cairo_secp.signature import verify_eth_signature_uint256
from starkware.starknet.common.syscalls import get_tx_info, get_caller_address, call_contract
from starkware.cairo.common.uint256 import Uint256, uint256_not
from starkware.cairo.common.alloc import alloc
from starkware.cairo.common.math import split_felt
from starkware.cairo.common.cairo_keccak.keccak import keccak, finalize_keccak, keccak_bigend
from utils.rlp import RLP
from utils.eth_transaction import EthTransaction
from starkware.cairo.common.math_cmp import is_le, is_le_felt, is_not_zero
from starkware.cairo.common.registers import get_label_location
from starkware.cairo.common.bool import TRUE, FALSE
from starkware.cairo.common.memcpy import memcpy

@storage_var
func evm_address() -> (evm_address: felt) {
}

@storage_var
func kakarot_address() -> (kakarot_address: felt) {
}

@storage_var
func is_initialized_() -> (res: felt) {
}

namespace ExternallyOwnedAccount {
    // Constants
    // keccak250(ascii('execute_at_address'))
    const EXECUTE_AT_ADDRESS_SELECTOR = 175332271055223547208505378209204736960926292802627036960758298143252682610;
    // keccak250(ascii('deploy_contract_account'))
    const DEPLOY_CONTRACT_ACCOUNT = 1793893178491056210152325574444006027492498768972445405939198352014726462427;
    // @dev see utils/interface_id.py
    const INTERFACE_ID = 0x68bca1a;

    struct Call {
        to: felt,
        selector: felt,
        calldata_len: felt,
        calldata: felt*,
    }

    // Tmp struct introduced while we wait for Cairo to support passing `[Call]` to __execute__
    struct CallArray {
        to: felt,
        selector: felt,
        data_offset: felt,
        data_len: felt,
    }

    // @notice This function is used to initialize the externally owned account.
    func initialize{
        syscall_ptr: felt*,
        pedersen_ptr: HashBuiltin*,
        range_check_ptr,
        bitwise_ptr: BitwiseBuiltin*,
    }(_kakarot_address: felt, _evm_address) {
        let (is_initialized) = is_initialized_.read();
        assert is_initialized = 0;
        evm_address.write(_evm_address);
        kakarot_address.write(_kakarot_address);
        // Give infinite ETH transfer allowance to Kakarot
        let (native_token_address) = IKakarot.get_native_token(_kakarot_address);
        let (infinite) = uint256_not(Uint256(0,0));
        IEth.approve(native_token_address,_kakarot_address,infinite);
        is_initialized_.write(1);
        return ();
    }

    func get_evm_address{syscall_ptr: felt*, pedersen_ptr: HashBuiltin*, range_check_ptr}() -> (
        evm_address: felt
    ) {
        let (address) = evm_address.read();
        return (evm_address=address);
    }

    // @notice checks if tx is signed and valid for each call
    // @param call_array_len The length of the call array
    // @param call_array The call array
    // @param calldata_len The length of the calldata
    // @param calldata The calldata
    func validate{
        syscall_ptr: felt*,
        pedersen_ptr: HashBuiltin*,
        bitwise_ptr: BitwiseBuiltin*,
        range_check_ptr,
    }(call_array_len: felt, call_array: CallArray*, calldata_len: felt, calldata: felt*) -> () {
        if (call_array_len == 0) {
            return ();
        }

        let (address) = evm_address.read();
        EthTransaction.validate(
            address, [call_array].data_len, calldata + [call_array].data_offset
        );

        return validate(
            call_array_len=call_array_len - 1,
            call_array=call_array + CallArray.SIZE,
            calldata_len=calldata_len,
            calldata=calldata,
        );
    }

    func execute{
        syscall_ptr: felt*,
        pedersen_ptr: HashBuiltin*,
        bitwise_ptr: BitwiseBuiltin*,
        range_check_ptr,
    }(
        call_array_len: felt,
        call_array: CallArray*,
        calldata_len: felt,
        calldata: felt*,
        response: felt*,
    ) -> (response_len: felt) {
        alloc_locals;
        if (call_array_len == 0) {
            return (response_len=0);
        }

        let (
            gas_limit, destination, amount, payload_len, payload, tx_hash, v, r, s
        ) = EthTransaction.decode([call_array].data_len, calldata + [call_array].data_offset);

        let (_kakarot_address) = kakarot_address.read();

        let (current_tx_calldata: felt*) = alloc();
        local offset;
        local selector;
        // If destination is 0, we are deploying a contract
<<<<<<< HEAD
        if (destination == FALSE) {
            // deploy_contract_account signature is
            // calldata_len: felt, calldata: felt*
            assert [current_tx_calldata] = payload_len;
            assert offset = 1;
            assert selector = DEPLOY_CONTRACT_ACCOUNT;
        // Else run the bytecode of the destination contract
=======
        if (destination == 0) {
            // deploy_contract_account signature is
            // gas_limit: felt, calldata_len: felt, calldata: felt*
            assert [current_tx_calldata] = gas_limit;
            assert [current_tx_calldata + 1] = payload_len;
            assert offset = 2;
            assert selector = DEPLOY_CONTRACT_ACCOUNT;
        // Else run the bytecode of a specified contract
>>>>>>> 5c48a7e0
        }else{
            // execute_at_address signature is
            // address: felt, value: felt, gas_limit: felt, calldata_len: felt, calldata: felt*
            assert [current_tx_calldata] = destination;
            assert [current_tx_calldata + 1] = amount;
            assert [current_tx_calldata + 2] = gas_limit;
            assert [current_tx_calldata + 3] = payload_len;
            assert offset = 4;
<<<<<<< HEAD
            assert selector = EXECUTE_AT_ADDRESS_SELECTOR;
=======
            assert selector = DEPLOY_CONTRACT_ACCOUNT;
>>>>>>> 5c48a7e0
        }
        memcpy(current_tx_calldata + offset, payload, payload_len); 
        let res = call_contract(
            contract_address=_kakarot_address,
            function_selector=selector,
            calldata_size=offset + payload_len,
            calldata=current_tx_calldata,
        );
        memcpy(response, res.retdata, res.retdata_size);
        let (response_len) = execute(
            call_array_len - 1,
            call_array + CallArray.SIZE,
            calldata_len,
            calldata,
            response + res.retdata_size,
        );
        return (response_len=res.retdata_size + response_len);
    }
}<|MERGE_RESOLUTION|>--- conflicted
+++ resolved
@@ -134,7 +134,6 @@
         local offset;
         local selector;
         // If destination is 0, we are deploying a contract
-<<<<<<< HEAD
         if (destination == FALSE) {
             // deploy_contract_account signature is
             // calldata_len: felt, calldata: felt*
@@ -142,16 +141,6 @@
             assert offset = 1;
             assert selector = DEPLOY_CONTRACT_ACCOUNT;
         // Else run the bytecode of the destination contract
-=======
-        if (destination == 0) {
-            // deploy_contract_account signature is
-            // gas_limit: felt, calldata_len: felt, calldata: felt*
-            assert [current_tx_calldata] = gas_limit;
-            assert [current_tx_calldata + 1] = payload_len;
-            assert offset = 2;
-            assert selector = DEPLOY_CONTRACT_ACCOUNT;
-        // Else run the bytecode of a specified contract
->>>>>>> 5c48a7e0
         }else{
             // execute_at_address signature is
             // address: felt, value: felt, gas_limit: felt, calldata_len: felt, calldata: felt*
@@ -160,11 +149,7 @@
             assert [current_tx_calldata + 2] = gas_limit;
             assert [current_tx_calldata + 3] = payload_len;
             assert offset = 4;
-<<<<<<< HEAD
             assert selector = EXECUTE_AT_ADDRESS_SELECTOR;
-=======
-            assert selector = DEPLOY_CONTRACT_ACCOUNT;
->>>>>>> 5c48a7e0
         }
         memcpy(current_tx_calldata + offset, payload, payload_len); 
         let res = call_contract(
