--- conflicted
+++ resolved
@@ -123,19 +123,12 @@
             gas_limit, destination, amount, payload_len, payload, tx_hash, v, r, s
         ) = EthTransaction.decode([call_array].data_len, calldata + [call_array].data_offset);
 
-<<<<<<< HEAD
         let (_kakarot_address) = kakarot_address.read();
         local retdata_size;
 
-=======
-        let (current_tx_calldata: felt*) = alloc();
-        local offset;
-        local selector;
->>>>>>> 863699be
         // If destination is 0, we are deploying a contract
         if (destination == 0) {
             // deploy_contract_account signature is
-<<<<<<< HEAD
             // calldata_len: felt, calldata: felt*
             IKakarot.deploy_contract_account(
                 contract_address=_kakarot_address, bytecode_len=payload_len, bytecode=payload
@@ -177,59 +170,6 @@
         let (native_token_address_) = IKakarot.get_native_token(contract_address=_kakarot_address);
         let (starknet_address_) = IKakarot.compute_starknet_address(
             contract_address=_kakarot_address, evm_address=destination
-=======
-            // nonce: felt, calldata_len: felt, calldata: felt*
-            let (tx_info) = get_tx_info();
-            assert [current_tx_calldata] = tx_info.nonce;
-            assert [current_tx_calldata + 1] = payload_len;
-            assert offset = 2;
-            assert selector = DEPLOY_CONTRACT_ACCOUNT;
-            return execute_at_address(call_array_len, call_array, calldata_len, calldata, current_tx_calldata,offset,payload_len,payload,selector,response);
-            // Else run the bytecode of the destination contract
-        } else {
-            // execute_at_address signature is
-            // address: felt, value: felt, gas_limit: felt, calldata_len: felt, calldata: felt*
-            assert [current_tx_calldata] = destination;
-            assert [current_tx_calldata + 1] = amount;
-            assert [current_tx_calldata + 2] = gas_limit;
-            assert [current_tx_calldata + 3] = payload_len;
-            assert offset = 4;
-            assert selector = EXECUTE_AT_ADDRESS_SELECTOR;
-            return execute_at_address(call_array_len, call_array, calldata_len, calldata, current_tx_calldata,offset,payload_len,payload,selector,response);
-        }
-    }
-
-    // @notice Internal function 
-    // @param call_array_len The length of the call array
-    // @param call_array The call array
-    // @param calldata_len The length of the calldata
-    // @param calldata The calldata
-    func execute_at_address{
-        syscall_ptr: felt*,
-        pedersen_ptr: HashBuiltin*,
-        bitwise_ptr: BitwiseBuiltin*,
-        range_check_ptr,
-    }(
-        call_array_len: felt,
-        call_array: CallArray*,
-        calldata_len: felt,
-        calldata: felt*,
-        current_tx_calldata: felt*,
-        offset: felt,
-        payload_len: felt,
-        payload: felt*,
-        selector: felt,
-        response: felt*,
-    ) -> (response_len: felt) {
-        alloc_locals;
-        let (local _kakarot_address) = kakarot_address.read();
-        memcpy(current_tx_calldata + offset, payload, payload_len);
-        let res = call_contract(
-            contract_address=_kakarot_address,
-            function_selector=selector,
-            calldata_size=offset + payload_len,
-            calldata=current_tx_calldata,
->>>>>>> 863699be
         );
         let amount_u256 = Helpers.to_uint256(amount);
         let (success) = IEth.transfer(
