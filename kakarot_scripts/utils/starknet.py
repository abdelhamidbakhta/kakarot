import asyncio
import functools
import json
import logging
import random
import re
import subprocess
import time
from collections import defaultdict, namedtuple
from copy import deepcopy
from datetime import datetime
from functools import cache
from typing import Iterable, List, Optional, Union, cast

import requests
from async_lru import alru_cache
from marshmallow import EXCLUDE
from starknet_py.common import (
    create_casm_class,
    create_compiled_contract,
    create_sierra_compiled_contract,
)
from starknet_py.constants import DEFAULT_DEPLOYER_ADDRESS, DEFAULT_ENTRY_POINT_SELECTOR
from starknet_py.contract import Contract
from starknet_py.hash.address import compute_address
from starknet_py.hash.casm_class_hash import compute_casm_class_hash
from starknet_py.hash.class_hash import compute_class_hash
from starknet_py.hash.sierra_class_hash import compute_sierra_class_hash
from starknet_py.hash.transaction import TransactionHashPrefix, compute_transaction_hash
from starknet_py.hash.utils import message_signature
from starknet_py.net.account.account import Account, _parse_calls
from starknet_py.net.client_errors import ClientError
from starknet_py.net.client_models import (
    Call,
    DeclareTransactionResponse,
    SentTransactionResponse,
)
from starknet_py.net.full_node_client import _create_broadcasted_txn
from starknet_py.net.models.transaction import DeclareV1, InvokeV1
from starknet_py.net.schemas.rpc import (
    DeclareTransactionResponseSchema,
    SentTransactionSchema,
)
from starknet_py.net.signer.stark_curve_signer import KeyPair
from starknet_py.net.udc_deployer.deployer import Deployer
from starknet_py.transaction_errors import TransactionRejectedError
from starkware.starknet.public.abi import get_selector_from_name

from kakarot_scripts.constants import (
    BUILD_DIR,
    BUILD_DIR_SSJ,
    CAIRO_DIR,
    CAIRO_ZERO_DIR,
    CONTRACTS,
    DEPLOYMENTS_DIR,
    ETH_TOKEN_ADDRESS,
    NETWORK,
    RPC_CLIENT,
    NetworkType,
)

logging.basicConfig(level=logging.INFO, format="%(levelname)s: %(message)s")
logger = logging.getLogger(__name__)
logger.setLevel(logging.INFO)

# Due to some fee estimation issues, we skip it in all the calls and set instead
# this hardcoded value. This has no impact apart from enforcing the signing wallet
# to have at least 0.1 ETH
_max_fee = int(0.005e18) if NETWORK["type"] == NetworkType.PROD else int(0.05e18)

# Global variables for lazy execution and multisig accounts
_logs = defaultdict(list)
_lazy_execute = defaultdict(bool)
_multisig_account = defaultdict(bool)
_nonces = {}

# Dict to store selector to name mapping because argent api requires the name but calls have selector
_selector_to_name = {get_selector_from_name("deployContract"): "deployContract"}


def store_selector(_get_selector_from_name):
    def wrapped(func_name):
        selector = _get_selector_from_name(func_name)
        _selector_to_name[selector] = func_name
        return selector

    return wrapped


get_selector_from_name = store_selector(get_selector_from_name)

Artifact = namedtuple("Artifact", ["sierra", "casm"])


@alru_cache
async def get_starknet_account(
    address=None,
    private_key=None,
) -> Account:
    address = address or NETWORK["account_address"]
    if address is None:
        raise ValueError(
            "address was not given in arg nor in env variable, see README.md#Deploy"
        )
    address = int(address, 16) if isinstance(address, str) else address
    private_key = private_key or NETWORK["private_key"]
    if private_key is None:
        raise ValueError(
            "private_key was not given in arg nor in env variable, see README.md#Deploy"
        )
    key_pair = KeyPair.from_private_key(int(private_key, 16))

    public_keys = None
    for selector in [
        "get_public_key",
        "getPublicKey",
        "getSigner",
        "get_owner",
        "get_signers",
    ]:
        try:
            call = Call(
                to_addr=address,
                selector=get_selector_from_name(selector),
                calldata=[],
            )
            public_keys = await RPC_CLIENT.call_contract(
                call=call, block_hash="pending"
            )
            break
        except Exception as err:
            message = str(err)
            if (
                "Client failed with code 40: Contract error." in message
                or "Client failed with code 40: Requested entry point was not found."
                in message
                or "Invalid message selector." in message
                or "StarknetErrorCode.ENTRY_POINT_NOT_FOUND_IN_CONTRACT" in message
                or ("code 40" in message and "not found in contract" in message)
                or "{'error': 'Invalid message selector'}" in message
            ):
                continue
            else:
                logger.error(f"Raising for account at address {hex(address)}")
                raise err

    if public_keys is not None:
        if key_pair.public_key not in public_keys:
            raise ValueError(
                f"Public key of account 0x{address:064x} is not consistent with provided private key"
            )
        if len(public_keys) > 1:
            register_multisig_account(address)
            logger.info("ℹ️  Account is a multisig")

    else:
        logger.warning(
            f"⚠️ Unable to verify public key for account at address 0x{address:x}"
        )

    return Account(
        address=address,
        client=RPC_CLIENT,
        chain=NETWORK["chain_id"].starknet_chain_id,
        key_pair=key_pair,
    )


@alru_cache
async def get_eth_contract(provider=None) -> Contract:
    return Contract(
        ETH_TOKEN_ADDRESS,
        get_abi("ERC20"),
        provider or await get_starknet_account(),
        cairo_version=0,
    )


@cache
def get_contract(contract_name, address=None, provider=None) -> Contract:
    return Contract(
        address or get_deployments()[contract_name],
        get_abi(contract_name),
        provider or RPC_CLIENT,
        cairo_version=get_cairo_version(contract_name),
    )


async def fund_address(
    address: Union[int, str], amount: float, funding_account=None, token_contract=None
):
    """
    Fund a given starknet address with {amount} ETH.
    """
    address = int(address, 16) if isinstance(address, str) else address
    amount = int(amount * 1e18)
    if NETWORK["name"] == "starknet-devnet":
        response = requests.post(
            "http://127.0.0.1:5050/mint",
            json={"address": hex(address), "amount": int(amount)},
        )
        if response.status_code != 200:
            logger.error(f"Cannot mint token to {address}: {response.text}")
        else:
            logger.info(f"{amount / 1e18} ETH minted to {hex(address)}")
    else:
        account = funding_account or await get_starknet_account()
        eth_contract = token_contract or await get_eth_contract(account)
        balance = await get_balance(account.address, eth_contract)
        to_balance = await get_balance(address, eth_contract)
        required_amount = amount - to_balance
        if balance < required_amount:
            raise ValueError(
                f"Cannot send {amount / 1e18} ETH from account 0x{account.address:064x} with current balance {balance / 1e18} ETH"
            )
        if required_amount <= 0:
            return

        logger.info(
            f"ℹ️  Funding account {hex(address)} with {required_amount / 1e18} ETH"
        )
        await invoke(
            "ERC20",
            "transfer",
            address,
            required_amount,
            account=account,
            address=eth_contract.address,
        )

        balance = (await eth_contract.functions["balanceOf"].call(address)).balance  # type: ignore
        logger.info(f"💰 Balance of {hex(address)}: {balance / 1e18}")


async def get_balance(address: Union[int, str], token_contract=None):
    """
    Get the ETH balance of a starknet address.
    """
    address = int(address, 16) if isinstance(address, str) else address
    eth_contract = token_contract or await get_eth_contract()
    return (await eth_contract.functions["balanceOf"].call(address)).balance  # type: ignore


def dump_class_hashes(class_hashes):
    json.dump(
        {name: hex(class_hash) for name, class_hash in class_hashes.items()},
        open(BUILD_DIR / "class_hashes.json", "w"),
        indent=2,
    )


def get_class_hashes():
    return {
        name: int(class_hash, 16)
        for name, class_hash in json.load(open(BUILD_DIR / "class_hashes.json")).items()
    }


def dump_declarations(declarations):
    json.dump(
        {name: hex(class_hash) for name, class_hash in declarations.items()},
        open(DEPLOYMENTS_DIR / "declarations.json", "w"),
        indent=2,
    )


def get_declarations():
    return {
        name: int(class_hash, 16)
        for name, class_hash in json.load(
            open(DEPLOYMENTS_DIR / "declarations.json")
        ).items()
    }


def dump_deployments(deployments):
    json.dump(
        {name: hex(deployment) for name, deployment in deployments.items()},
        open(DEPLOYMENTS_DIR / "deployments.json", "w"),
        indent=2,
    )


def get_deployments():
    try:
        return {
            name: int(deployment, 16)
            for name, deployment in json.load(
                open(DEPLOYMENTS_DIR / "deployments.json", "r")
            ).items()
        }
    except FileNotFoundError:
        return {}


@cache
def get_artifact(contract_name):
    # Cairo 0 artifacts
    artifacts = list(BUILD_DIR.glob(f"*{contract_name}*.json"))
    if artifacts:
        return Artifact(sierra=None, casm=artifacts[0])

    # Cairo 1 artifacts
    artifacts = list(BUILD_DIR_SSJ.glob(f"**/*_{contract_name}.*.json")) or [
        artifact
        for artifact in list(CAIRO_DIR.glob(f"**/*_{contract_name}.*.json"))
        if "test" not in str(artifact)
    ]
    if artifacts:
        try:
            sierra, casm = (
                artifacts
                if "sierra.json" in artifacts[0].name
                or ".contract_class.json" in artifacts[0].name
                else artifacts[::-1]
            )
            return Artifact(sierra=sierra, casm=casm)
        except Exception as e:
<<<<<<< HEAD
            raise FileNotFoundError(f"No artifact found for {contract_name}") from e

=======
            logger.error(
                f"Error while loading artifact for {contract_name}: {e}, artifacts: {artifacts}"
            )
            raise e
>>>>>>> ae790597
    raise FileNotFoundError(f"No artifact found for {contract_name}")


@cache
def get_abi(contract_name):
    artifact = get_artifact(contract_name)
    return json.loads(
        (artifact.sierra if artifact.sierra else artifact.casm).read_text()
    )["abi"]


@cache
def get_cairo_version(contract_name):
    return get_artifact(contract_name).sierra is not None


@cache
def get_tx_url(tx_hash: int) -> str:
    return f"{NETWORK['explorer_url']}/tx/0x{tx_hash:064x}"


def locate_scarb_root(contract_path):
    current_dir = contract_path.parent
    while current_dir != current_dir.parent:
        scarb_toml = current_dir / "Scarb.toml"
        if scarb_toml.exists():
            return current_dir
        current_dir = current_dir.parent
    return None


def compile_scarb_package(package_path):
    logger.info(f"ℹ️  Compiling package {package_path}")
    start = datetime.now()
    output = subprocess.run(
        "scarb build", shell=True, cwd=package_path, capture_output=True
    )
    if output.returncode != 0:
        raise RuntimeError(
            f"❌ {package_path} raised:\n{output.stderr}.\nOutput:\n{output.stdout}"
        )

    elapsed = datetime.now() - start
    logger.info(f"✅ {package_path} compiled in {elapsed.total_seconds():.2f}s")


def compile_cairo_zero_contract(contract):
    logger.info(f"⏳ Compiling {contract['contract_name']}")
    start = datetime.now()
    contract_path = CONTRACTS.get(contract["contract_name"]) or CONTRACTS.get(
        re.sub("(?!^)([A-Z]+)", r"_\1", contract["contract_name"]).lower()
    )

    output = subprocess.run(
        [
            "starknet-compile-deprecated",
            contract_path,
            "--output",
            BUILD_DIR / f"{contract['contract_name']}.json",
            "--cairo_path",
            str(CAIRO_ZERO_DIR),
            *(["--no_debug_info"] if NETWORK["type"] is not NetworkType.DEV else []),
            *(["--account_contract"] if contract["is_account_contract"] else []),
            *(
                ["--disable_hint_validation"]
                if NETWORK["type"] is NetworkType.DEV
                else []
            ),
        ],
        capture_output=True,
    )

    if output.returncode != 0:
        raise RuntimeError(
            f"❌ {contract['contract_name']} raised:\n{output.stderr}.\nOutput:\n{output.stdout}"
        )

    elapsed = datetime.now() - start
    logger.info(
        f"✅ {contract['contract_name']} compiled in {elapsed.total_seconds():.2f}s"
    )


async def deploy_starknet_account(
    class_hash=None, private_key=None, amount=1, salt=None
):
    salt = salt or random.randint(0, 2**251)
    private_key = private_key or NETWORK["private_key"]
    if private_key is None:
        raise ValueError(
            "private_key was not given in arg nor in env variable, see README.md#Deploy"
        )
    key_pair = KeyPair.from_private_key(int(private_key, 16))
    constructor_calldata = [key_pair.public_key]
    class_hash = class_hash or NETWORK.get(
        "class_hash", get_declarations().get("OpenzeppelinAccount")
    )
    address = compute_address(
        salt=salt,
        class_hash=class_hash,
        constructor_calldata=constructor_calldata,
        deployer_address=0,
    )
    current_balance = await get_balance(address)
    required_amount = amount - current_balance
    if required_amount > 0:
        await fund_address(address, amount=required_amount)

    try:
        await RPC_CLIENT.get_class_hash_at(address)
        logger.info(f"✅ Account at 0x{address:064x}")
        return {
            "address": address,
        }
    except Exception:
        pass

    logger.info(f"ℹ️  Deploying account at 0x{address:064x} with salt {hex(salt)}")
    try:
        res = await Account.deploy_account_v1(
            address=address,
            class_hash=class_hash,
            salt=salt,
            key_pair=key_pair,
            client=RPC_CLIENT,
            constructor_calldata=constructor_calldata,
            max_fee=_max_fee,
        )
    except Exception as e:
        logger.info(f"❌ Error deploying account: {e}, waiting 5s before retrying")
        time.sleep(5)
        res = await Account.deploy_account_v1(
            address=address,
            class_hash=class_hash,
            salt=salt,
            key_pair=key_pair,
            client=RPC_CLIENT,
            constructor_calldata=constructor_calldata,
            max_fee=_max_fee,
        )
    status = await wait_for_transaction(res.hash)
    logger.info(f"{status} Account deployed at: 0x{res.account.address:064x}")

    return {
        "address": res.account.address,
        "tx": res.hash,
        "artifact": get_artifact("OpenzeppelinAccount")[0],
    }


def compute_deployed_class_hash(contract_name):
    artifact = get_artifact.__wrapped__(contract_name)

    if artifact.sierra is not None:
        sierra_compiled_contract = artifact.sierra.read_text()
        compiled_contract = create_sierra_compiled_contract(sierra_compiled_contract)
        return compute_sierra_class_hash(compiled_contract)
    else:
        contract_class = create_compiled_contract(
            compiled_contract=artifact.casm.read_text()
        )
        return compute_class_hash(contract_class=deepcopy(contract_class))


async def declare(contract_name):
    logger.info(f"ℹ️  Declaring {contract_name}")
    artifact = get_artifact(contract_name)
    deployed_class_hash = get_class_hashes()[contract_name]
    try:
        await RPC_CLIENT.get_class_by_hash(deployed_class_hash)
        logger.info("✅ Class already declared, skipping")
        return deployed_class_hash
    except Exception:
        pass

    account = await get_starknet_account()
    if _multisig_account[account.address]:
        account = await RelayerPool.get(account.address)
    nonce = await get_nonce(account)

    if artifact.sierra is not None:
        casm_compiled_contract = artifact.casm.read_text()
        sierra_compiled_contract = artifact.sierra.read_text()
        casm_class = create_casm_class(casm_compiled_contract)
        class_hash = compute_casm_class_hash(casm_class)
        declare_v2_transaction = await account.sign_declare_v2(
            compiled_contract=sierra_compiled_contract,
            compiled_class_hash=class_hash,
            max_fee=_max_fee,
            nonce=nonce,
        )

        resp = await account.client.declare(transaction=declare_v2_transaction)
    else:
        contract_class = create_compiled_contract(
            compiled_contract=artifact.casm.read_text()
        )

        tx_hash = compute_transaction_hash(
            tx_hash_prefix=TransactionHashPrefix.DECLARE,
            version=1,
            contract_address=account.address,
            entry_point_selector=DEFAULT_ENTRY_POINT_SELECTOR,
            calldata=[deployed_class_hash],
            max_fee=_max_fee,
            chain_id=account.signer.chain_id.value,
            additional_data=[nonce],
        )
        signature = message_signature(
            msg_hash=tx_hash, priv_key=account.signer.private_key
        )
        transaction = DeclareV1(
            contract_class=contract_class,
            sender_address=account.address,
            max_fee=_max_fee,
            signature=signature,
            nonce=nonce,
            version=1,
        )
        params = _create_broadcasted_txn(transaction=transaction)

        res = await RPC_CLIENT._client.call(
            method_name="addDeclareTransaction",
            params=[params],
        )
        resp = cast(
            DeclareTransactionResponse,
            DeclareTransactionResponseSchema().load(res, unknown=EXCLUDE),
        )
        deployed_class_hash = resp.class_hash

    status = await wait_for_transaction(resp.transaction_hash, account)

    logger.info(f"{status} {contract_name} class hash: {hex(resp.class_hash)}")
    return deployed_class_hash


async def deploy(contract_name, *args):
    deployments = get_deployments()
    if deployments.get(contract_name):
        try:
            deployed_class_hash = await RPC_CLIENT.get_class_hash_at(
                deployments[contract_name]
            )
            latest_class_hash = get_declarations().get(contract_name)
            if latest_class_hash == deployed_class_hash:
                logger.info(f"✅ {contract_name} already deployed, skipping")
                return deployments[contract_name]
        except ClientError:
            pass

    abi = get_abi(contract_name)
    declarations = get_declarations()

    account = await get_starknet_account()

    deployer = Deployer(
        deployer_address=DEFAULT_DEPLOYER_ADDRESS,
        account_address=account.address,
    )
    deploy_call, address = deployer.create_contract_deployment(
        class_hash=declarations[contract_name],
        abi=abi,
        calldata=list(args),
        cairo_version=get_cairo_version(contract_name),
    )
    logger.info(f"ℹ️  Deploying {contract_name} at: 0x{address:064x}")
    await execute_v1(account, deploy_call)
    return address


def register_lazy_account(account_address):
    _lazy_execute[account_address] = True


def remove_lazy_account(account_address):
    _lazy_execute.pop(account_address, None)


def register_multisig_account(account_address):
    _multisig_account[account_address] = True


def lazy_execute(execute):
    @functools.wraps(execute)
    async def wrapper(account, calls):
        if not isinstance(calls, Iterable):
            calls = [calls]

        if _lazy_execute[account.address]:
            _logs[account].extend(calls)
            return

        return await execute(account, calls)

    return wrapper


async def execute_calls():
    global _logs
    for _account, _calls in _logs.items():
        logger.info(
            f"ℹ️  Executing {len(_calls)} calls with account 0x{_account.address:064x}"
        )
        await execute_v1.__wrapped__(_account, _calls)

    _logs = defaultdict(list)


async def get_nonce(account):
    global _nonces
    if account.address not in _nonces:
        _nonces[account.address] = await account.get_nonce(block_number="pending")

    network_nonce = await account.get_nonce(block_number="pending")
    retries = 10
    while network_nonce != _nonces[account.address] and retries > 0:
        logger.info(
            f"⏳ Waiting for network nonce {network_nonce} to be {_nonces[account.address]}"
        )
        await asyncio.sleep(0.1)
        network_nonce = await account.get_nonce(block_number="pending")
        retries -= 1
    if retries == 0:
        logger.warning(
            f"⏳ Network nonce {network_nonce} did not match expected nonce {_nonces[account.address]}"
        )
        # After 1 second, the nonce should have been updated by the network in any case
        _nonces[account.address] = network_nonce

    nonce = _nonces[account.address]
    _nonces[account.address] += 1
    return nonce


@lazy_execute
async def execute_v1(account, calls):
    for call in calls:
        # Convert calldata to int (in case some boolean values are passed)
        call.calldata = [int(data) for data in call.calldata]

    calldata = _parse_calls(await account.cairo_version, calls)
    nonce = await get_nonce(account)
    msg_hash = compute_transaction_hash(
        tx_hash_prefix=TransactionHashPrefix.INVOKE,
        version=1,
        contract_address=account.address,
        entry_point_selector=DEFAULT_ENTRY_POINT_SELECTOR,
        calldata=calldata,
        max_fee=_max_fee,
        chain_id=NETWORK["chain_id"].starknet_chain_id,
        additional_data=[nonce],
    )
    signature = message_signature(
        msg_hash=msg_hash, priv_key=account.signer.private_key, seed=None
    )
    transaction = InvokeV1(
        version=1,
        signature=signature,
        nonce=nonce,
        max_fee=_max_fee,
        sender_address=account.address,
        calldata=calldata,
    )

    if _multisig_account[account.address]:
        data = {
            "creator": f"0x{account.signer.public_key:064x}",
            "transaction": {
                "maxFee": hex(transaction.max_fee),
                "nonce": hex(transaction.nonce),
                "version": hex(transaction.version),
                "calls": [
                    {
                        "contractAddress": hex(call.to_addr),
                        "calldata": [str(data) for data in call.calldata],
                        "entrypoint": _selector_to_name[call.selector],
                    }
                    for call in calls
                ],
            },
            "starknetSignature": dict(zip(["r", "s"], [hex(v) for v in signature])),
        }
        response = requests.post(
            f"{NETWORK['argent_multisig_api']}/0x{account.address:064x}/request",
            json=data,
        ).json()
        if response.get("status") == "transactionForMultisigBeingSubmitted":
            await asyncio.sleep(5)
            response = requests.post(
                f"{NETWORK['argent_multisig_api']}/0x{account.address:064x}/request",
                json=data,
            ).json()
        content = response.get("content")
        if content is None:
            raise ValueError(f"❌ Multisig transaction rejected: {response}")

        transaction_id = content["id"]
        status = content["state"]
        while status not in {"TX_ACCEPTED_L2", "REVERTED", "REJECTED"}:
            await asyncio.sleep(5)
            response = requests.get(
                f"{NETWORK['argent_multisig_api']}/0x{account.address:064x}/request"
            )
            contents = [
                content
                for content in response.json()["content"]
                if content["id"] == transaction_id
            ]
            if len(contents) == 0:
                raise Exception("Transaction not found")
            content = contents[0]
            status = content["state"]
            logger.info(f"⏳ Multisig transaction status: {status}")
        if status != "TX_ACCEPTED_L2":
            logger.error(f"❌ Multisig transaction rejected:\n{status}")

        return {
            "transaction_hash": content["transactionHash"],
            "status": content["state"],
        }

    params = _create_broadcasted_txn(transaction=transaction)
    res = cast(
        SentTransactionResponse,
        SentTransactionSchema().load(
            await RPC_CLIENT._client.call(
                method_name="addInvokeTransaction",
                params={"invoke_transaction": params},
            )
        ),
    )

    status = await wait_for_transaction(res.transaction_hash, account)
    logger.info(f"{status} 0x{res.transaction_hash:064x}")
    return res


async def invoke(
    contract_id: Union[str, int],
    function_name: str,
    *calldata,
    address=None,
    account=None,
) -> Optional[str]:
    """
    Invoke a contract specified:
     - either with a name (expect that a matching ABIs is to be found in the project artifacts)
       `invoke("MyContract", "foo")`
     - or with a plain address (in this later case, no parsing is done on the calldata)
       `invoke(0x1234, "foo")`.
    """
    account = account or await get_starknet_account()
    logger.info(
        f"ℹ️  Invoking {contract_id}.{function_name}({(json.dumps(calldata) if len(json.dumps(calldata)) < 50 else '...') if calldata else ''})"
    )
    if isinstance(contract_id, int):
        call = Call(
            to_addr=contract_id,
            selector=get_selector_from_name(function_name),
            calldata=cast(List[int], calldata),
        )
    else:
        contract = get_contract(contract_id, address=address, provider=account)
        _selector_to_name[get_selector_from_name(function_name)] = function_name
        call = contract.functions[function_name].prepare_invoke_v1(*calldata)

    response = await execute_v1(account, call)
    return getattr(response, "transaction_hash", None)


async def call_address(contract_address, function_name, *calldata):
    account = await get_starknet_account()
    return await account.client.call_contract(
        Call(
            to_addr=contract_address,
            selector=get_selector_from_name(function_name),
            calldata=cast(List[int], calldata),
        )
    )


async def call_contract(contract_name, function_name, *inputs, address=None):
    contract = get_contract(contract_name, address=address)
    return await contract.functions[function_name].call(*inputs)


async def call(contract: Union[str, int], *args, **kwargs):
    """
    Call a contract specified:
     - either with a name (expect that a matching ABIs is to be found in the project artifacts)
     `call("MyContract", "foo")`
     - or with a plain address (in this later case, no parsing is done on the calldata)
     `call(0x1234, "foo")`.
    """
    return await (
        call_address(contract, *args, **kwargs)
        if isinstance(contract, int)
        else call_contract(contract, *args, **kwargs)
    )


@functools.wraps(RPC_CLIENT.wait_for_tx)
async def wait_for_transaction(tx_hash, account=None):
    global _nonces
    try:
        await RPC_CLIENT.wait_for_tx(
            tx_hash,
            check_interval=NETWORK["check_interval"],
            retries=int(NETWORK["max_wait"] / NETWORK["check_interval"]),
        )
        return "✅"
    except Exception as e:
        if isinstance(e, TransactionRejectedError):
            if account:
                _nonces[account.address] -= 1
        logger.error(f"Error while waiting for transaction 0x{tx_hash:064x}: {e}")
        return "❌"


async def get_class_hash_at(address):
    try:
        return await RPC_CLIENT.get_class_hash_at(address)
    except Exception:
        return None


class RelayerPool:
    _cached_relayers = None

    def __init__(self, accounts):
        self.relayer_accounts = accounts
        self.index = 0

    @staticmethod
    def compute_addresses(n):
        private_key = NETWORK["private_key"]
        public_key = KeyPair.from_private_key(int(private_key, 16)).public_key
        constructor_calldata = [public_key]
        class_hash = NETWORK.get(
            "class_hash", get_declarations().get("OpenzeppelinAccount")
        )
        return [
            compute_address(
                salt=public_key + i,
                class_hash=class_hash,
                constructor_calldata=constructor_calldata,
                deployer_address=0,
            )
            for i in range(n)
        ]

    @classmethod
    @alru_cache
    async def create(cls, n, **kwargs):
        logger.info(f"ℹ️  Creating {n} relayer accounts")

        account = await get_starknet_account()
        is_lazy = _lazy_execute[account.address]
        _lazy_execute[account.address] = True
        # Extracted the fund_address part to be able to fund all the accounts at once
        private_key = NETWORK["private_key"]
        public_key = KeyPair.from_private_key(int(private_key, 16)).public_key
        addresses = cls.compute_addresses(n)
        for address in addresses:
            await fund_address(
                address,
                amount=kwargs.pop(
                    "amount", 1 if NETWORK["type"] != NetworkType.PROD else 0.01
                ),
            )

        await execute_calls()
        _lazy_execute[account.address] = is_lazy

        addresses = [
            (
                await deploy_starknet_account(
                    salt=i + public_key, amount=0, private_key=private_key
                )
            )["address"]
            for i in range(n)
        ]
        logger.info(f"✅ Created {n} relayer accounts")

        eth_contract = await get_eth_contract()
        accounts = []
        for address in addresses:
            account = await get_starknet_account(address=address)
            # Give infinite allowance to the main account so it's easier to move funds
            allowance = (
                await call(
                    "ERC20",
                    "allowance",
                    account.address,
                    int(NETWORK["account_address"], 16),
                    address=eth_contract.address,
                )
            ).remaining
            if allowance != 2**256 - 1:
                await invoke(
                    "ERC20",
                    "approve",
                    int(NETWORK["account_address"], 16),
                    2**256 - 1,
                    account=account,
                    address=eth_contract.address,
                )
            accounts.append(account)
        return cls(accounts)

    def __next__(self) -> Account:
        relayer = self.relayer_accounts[self.index]
        self.index = (self.index + 1) % len(self.relayer_accounts)
        return relayer

    @classmethod
    @alru_cache
    async def default(cls, **kwargs):
        return await cls.create(
            NETWORK.get("relayers", 20 if NETWORK["type"] != NetworkType.PROD else 1),
            **kwargs,
        )

    @classmethod
    @alru_cache
    async def get(cls, salt: int):
        if cls._cached_relayers is None:
            cls._cached_relayers = await cls.default()

        return cls._cached_relayers.relayer_accounts[
            salt % len(cls._cached_relayers.relayer_accounts)
        ]

    async def balances(self):
        eth_contract = await get_eth_contract()
        return [
            (
                f"0x{relayer.address:064x}",
                f"{(await eth_contract.functions['balanceOf'].call(relayer.address)).balance / 1e18:.2f} ETH",
            )
            for relayer in self.relayer_accounts
        ]

    async def withdraw_all(self, to: int = int(NETWORK["account_address"], 16)):
        account = await get_starknet_account()
        is_lazy = _lazy_execute[account.address]
        _lazy_execute[account.address] = True
        eth_contract = await get_eth_contract()
        for relayer in self.relayer_accounts:
            balance = (
                await eth_contract.functions["balanceOf"].call(relayer.address)
            ).balance
            if balance > 0:
                await invoke(
                    "ERC20",
                    "transferFrom",
                    relayer.address,
                    to,
                    balance,
                    address=eth_contract.address,
                    account=account,
                )
        await execute_calls()
        _lazy_execute[account.address] = is_lazy<|MERGE_RESOLUTION|>--- conflicted
+++ resolved
@@ -316,15 +316,10 @@
             )
             return Artifact(sierra=sierra, casm=casm)
         except Exception as e:
-<<<<<<< HEAD
-            raise FileNotFoundError(f"No artifact found for {contract_name}") from e
-
-=======
             logger.error(
                 f"Error while loading artifact for {contract_name}: {e}, artifacts: {artifacts}"
             )
             raise e
->>>>>>> ae790597
     raise FileNotFoundError(f"No artifact found for {contract_name}")
 
 
