# %% Imports
import logging

from uvloop import run

from kakarot_scripts.constants import (
    BLOCK_GAS_LIMIT,
    COINBASE,
    ETH_TOKEN_ADDRESS,
    NETWORK,
    RPC_CLIENT,
    NetworkType,
)
from kakarot_scripts.utils.starknet import deploy as deploy_starknet
from kakarot_scripts.utils.starknet import (
    dump_deployments,
    execute_calls,
    get_declarations,
    get_deployments,
    get_starknet_account,
    invoke,
    register_lazy_account,
    remove_lazy_account,
)

logger = logging.getLogger(__name__)
logger.setLevel(logging.INFO)


# %%
async def deploy_starknet_contracts(account):

    # %% Deployments
    class_hash = get_declarations()
    starknet_deployments = get_deployments()

<<<<<<< HEAD
    if NETWORK["type"] is not NetworkType.PROD:
        starknet_deployments["EVM"] = await deploy_starknet(
            "EVM",
            account.address,
            ETH_TOKEN_ADDRESS,
            class_hash["account_contract"],
            class_hash["uninitialized_account"],
            class_hash["Cairo1Helpers"],
            BLOCK_GAS_LIMIT,
        )
        await invoke(
            "EVM",
            "set_coinbase",
            COINBASE,
            address=starknet_deployments["EVM"],
        )
        starknet_deployments["Counter"] = await deploy_starknet("Counter")
        starknet_deployments["MockPragmaOracle"] = await deploy_starknet(
            "MockPragmaOracle"
        )
        starknet_deployments["MockPragmaSummaryStats"] = await deploy_starknet(
            "MockPragmaSummaryStats",
            starknet_deployments["MockPragmaOracle"],
        )
        starknet_deployments["UniversalLibraryCaller"] = await deploy_starknet(
            "UniversalLibraryCaller"
        )
        starknet_deployments["BenchmarkCairoCalls"] = await deploy_starknet(
            "BenchmarkCairoCalls"
        )
=======
    if NETWORK["type"] is NetworkType.PROD:
        return

    starknet_deployments["EVM"] = await deploy_starknet(
        "EVM",
        account.address,
        ETH_TOKEN_ADDRESS,
        class_hash["account_contract"],
        class_hash["uninitialized_account"],
        class_hash["Cairo1Helpers"],
        BLOCK_GAS_LIMIT,
    )
    await invoke(
        "EVM",
        "set_coinbase",
        COINBASE,
        address=starknet_deployments["EVM"],
    )
    starknet_deployments["Counter"] = await deploy_starknet("Counter")
    starknet_deployments["MockPragmaOracle"] = await deploy_starknet("MockPragmaOracle")
    starknet_deployments["UniversalLibraryCaller"] = await deploy_starknet(
        "UniversalLibraryCaller"
    )
    starknet_deployments["BenchmarkCairoCalls"] = await deploy_starknet(
        "BenchmarkCairoCalls"
    )
>>>>>>> 31d14bf6

    dump_deployments(starknet_deployments)
    # %%
    return


# %% Run
def main_sync():
    run(main())


async def main():
    try:
        await RPC_CLIENT.get_class_by_hash(get_declarations()["kakarot"])
    except Exception:
        logger.error("❌ Classes were not declared, exiting...")
        return
    account = await get_starknet_account()
    register_lazy_account(account.address)
    await deploy_starknet_contracts(account)
    await execute_calls()
    remove_lazy_account(account.address)


if __name__ == "__main__":
    main_sync()<|MERGE_RESOLUTION|>--- conflicted
+++ resolved
@@ -34,38 +34,6 @@
     class_hash = get_declarations()
     starknet_deployments = get_deployments()
 
-<<<<<<< HEAD
-    if NETWORK["type"] is not NetworkType.PROD:
-        starknet_deployments["EVM"] = await deploy_starknet(
-            "EVM",
-            account.address,
-            ETH_TOKEN_ADDRESS,
-            class_hash["account_contract"],
-            class_hash["uninitialized_account"],
-            class_hash["Cairo1Helpers"],
-            BLOCK_GAS_LIMIT,
-        )
-        await invoke(
-            "EVM",
-            "set_coinbase",
-            COINBASE,
-            address=starknet_deployments["EVM"],
-        )
-        starknet_deployments["Counter"] = await deploy_starknet("Counter")
-        starknet_deployments["MockPragmaOracle"] = await deploy_starknet(
-            "MockPragmaOracle"
-        )
-        starknet_deployments["MockPragmaSummaryStats"] = await deploy_starknet(
-            "MockPragmaSummaryStats",
-            starknet_deployments["MockPragmaOracle"],
-        )
-        starknet_deployments["UniversalLibraryCaller"] = await deploy_starknet(
-            "UniversalLibraryCaller"
-        )
-        starknet_deployments["BenchmarkCairoCalls"] = await deploy_starknet(
-            "BenchmarkCairoCalls"
-        )
-=======
     if NETWORK["type"] is NetworkType.PROD:
         return
 
@@ -86,13 +54,16 @@
     )
     starknet_deployments["Counter"] = await deploy_starknet("Counter")
     starknet_deployments["MockPragmaOracle"] = await deploy_starknet("MockPragmaOracle")
+    starknet_deployments["MockPragmaSummaryStats"] = await deploy_starknet(
+            "MockPragmaSummaryStats",
+            starknet_deployments["MockPragmaOracle"],
+        )
     starknet_deployments["UniversalLibraryCaller"] = await deploy_starknet(
         "UniversalLibraryCaller"
     )
     starknet_deployments["BenchmarkCairoCalls"] = await deploy_starknet(
         "BenchmarkCairoCalls"
     )
->>>>>>> 31d14bf6
 
     dump_deployments(starknet_deployments)
     # %%
