import json
import logging
import os
from enum import Enum, IntEnum
from pathlib import Path
from typing import Dict, List

import requests
from dotenv import load_dotenv
from eth_keys import keys
from starknet_py.net.account.account import Account
from starknet_py.net.full_node_client import FullNodeClient
from starknet_py.net.models.chains import StarknetChainId
from starknet_py.net.signer.stark_curve_signer import KeyPair
from web3 import Web3

logging.basicConfig()
logger = logging.getLogger(__name__)
logger.setLevel(logging.INFO)
load_dotenv()

# Hardcode block gas limit to 7M
BLOCK_GAS_LIMIT = 7_000_000
DEFAULT_GAS_PRICE = int(1e9)
BEACON_ROOT_ADDRESS = "0x000F3df6D732807Ef1319fB7B8bB8522d0Beac02"


class NetworkType(Enum):
    PROD = "prod"
    DEV = "dev"
    STAGING = "staging"


NETWORKS = {
    "mainnet": {
        "name": "starknet-mainnet",
        "explorer_url": "https://starkscan.co",
        "rpc_url": f"https://rpc.nethermind.io/mainnet-juno/?apikey={os.getenv('NETHERMIND_API_KEY')}",
        "l1_rpc_url": f"https://mainnet.infura.io/v3/{os.getenv('INFURA_KEY')}",
        "type": NetworkType.PROD,
        "chain_id": StarknetChainId.MAINNET,
        "check_interval": 1,
        "max_wait": 10,
    },
    "sepolia": {
        "name": "starknet-sepolia",
        "explorer_url": "https://sepolia.starkscan.co/",
        "rpc_url": f"https://rpc.nethermind.io/sepolia-juno/?apikey={os.getenv('NETHERMIND_API_KEY')}",
        "l1_rpc_url": f"https://sepolia.infura.io/v3/{os.getenv('INFURA_KEY')}",
        "type": NetworkType.STAGING,
        "chain_id": StarknetChainId.SEPOLIA,
        "check_interval": 1,
        "max_wait": 10,
    },
    "starknet-devnet": {
        "name": "starknet-devnet",
        "explorer_url": "",
        "rpc_url": "http://127.0.0.1:5050/rpc",
        "l1_rpc_url": "http://127.0.0.1:8545",
        "type": NetworkType.DEV,
        "check_interval": 0.01,
        "max_wait": 3,
    },
    "katana": {
        "name": "katana",
        "explorer_url": "",
        "rpc_url": os.getenv("KATANA_RPC_URL", "http://127.0.0.1:5050"),
        "l1_rpc_url": "http://127.0.0.1:8545",
        "type": NetworkType.DEV,
        "check_interval": 0.01,
        "max_wait": 3,
        "relayers": [
            {
                "address": 0xB3FF441A68610B30FD5E2ABBF3A1548EB6BA6F3559F2862BF2DC757E5828CA,
                "private_key": 0x2BBF4F9FD0BBB2E60B0316C1FE0B76CF7A4D0198BD493CED9B8DF2A3A24D68A,
            },
            {
                "address": 0xE29882A1FCBA1E7E10CAD46212257FEA5C752A4F9B1B1EC683C503A2CF5C8A,
                "private_key": 0x14D6672DCB4B77CA36A887E9A11CD9D637D5012468175829E9C6E770C61642,
            },
            {
                "address": 0x29873C310FBEFDE666DC32A1554FEA6BB45EECC84F680F8A2B0A8FBB8CB89AF,
                "private_key": 0xC5B2FCAB997346F3EA1C00B002ECF6F382C5F9C9659A3894EB783C5320F912,
            },
            {
                "address": 0x2D71E9C974539BB3FFB4B115E66A23D0F62A641EA66C4016E903454C8753BBC,
                "private_key": 0x33003003001800009900180300D206308B0070DB00121318D17B5E6262150B,
            },
            {
                "address": 0x3EBB4767AAE1262F8EB28D9368DB5388CFE367F50552A8244123506F0B0BCCA,
                "private_key": 0x3E3979C1ED728490308054FE357A9F49CF67F80F9721F44CC57235129E090F4,
            },
            {
                "address": 0x541DA8F7F3AB8247329D22B3987D1FFB181BC8DC7F9611A6ECCEC3B0749A585,
                "private_key": 0x736ADBBCDAC7CC600F89051DB1ABBC16B9996B46F6B58A9752A11C1028A8EC8,
            },
            {
                "address": 0x56C155B624FDF6BFC94F7B37CF1DBEBB5E186EF2E4AB2762367CD07C8F892A1,
                "private_key": 0x6BF3604BCB41FED6C42BCCA5436EEB65083A982FF65DB0DC123F65358008B51,
            },
            {
                "address": 0x6162896D1D7AB204C7CCAC6DD5F8E9E7C25ECD5AE4FCB4AD32E57786BB46E03,
                "private_key": 0x1800000000300000180000000000030000000000003006001800006600,
            },
            {
                "address": 0x66EFB28AC62686966AE85095FF3A772E014E7FBF56D4C5F6FAC5606D4DDE23A,
                "private_key": 0x283D1E73776CD4AC1AC5F0B879F561BDED25ECEB2CC589C674AF0CEC41DF441,
            },
            {
                "address": 0x6B86E40118F29EBE393A75469B4D926C7A44C2E2681B6D319520B7C1156D114,
                "private_key": 0x1C9053C053EDF324AEC366A34C6901B1095B07AF69495BFFEC7D7FE21EFFB1B,
            },
        ],
    },
    "madara": {
        "name": "madara",
        "explorer_url": "",
        "rpc_url": os.getenv("MADARA_RPC_URL", "http://127.0.0.1:9944"),
        "l1_rpc_url": "http://127.0.0.1:8545",
        "type": NetworkType.DEV,
        "check_interval": 6,
        "max_wait": 30,
    },
    "sharingan": {
        "name": "sharingan",
        "explorer_url": "",
        "rpc_url": os.getenv("SHARINGAN_RPC_URL"),
        "l1_rpc_url": "http://127.0.0.1:8545",
        "type": NetworkType.PROD,
        "check_interval": 6,
        "max_wait": 30,
    },
    "kakarot-sepolia": {
        "name": "kakarot-sepolia",
        "explorer_url": "",
        "rpc_url": os.getenv("KAKAROT_SEPOLIA_RPC_URL"),
        "l1_rpc_url": f"https://sepolia.infura.io/v3/{os.getenv('INFURA_KEY')}",
        "type": NetworkType.PROD,
        "check_interval": 6,
        "max_wait": 360,
    },
    "kakarot-staging": {
        "name": "kakarot-staging",
        "explorer_url": "",
        "rpc_url": os.getenv("KAKAROT_STAGING_RPC_URL"),
        "l1_rpc_url": f"https://sepolia.infura.io/v3/{os.getenv('INFURA_KEY')}",
        "type": NetworkType.STAGING,
        "check_interval": 1,
        "max_wait": 30,
    },
}

if os.getenv("STARKNET_NETWORK") is not None:
    if NETWORKS.get(os.environ["STARKNET_NETWORK"]) is not None:
        NETWORK = NETWORKS[os.environ["STARKNET_NETWORK"]]
    else:
        raise ValueError(
            f"STARKNET_NETWORK {os.environ['STARKNET_NETWORK']} given in env variable unknown"
        )
elif os.getenv("RPC_URL") is not None:
    NETWORK = {
        "name": os.getenv("RPC_NAME", "custom-rpc"),
        "rpc_url": os.getenv("RPC_URL"),
        "explorer_url": "",
        "type": NetworkType.PROD,
        "check_interval": float(os.getenv("CHECK_INTERVAL", 0.1)),
        "max_wait": float(os.getenv("MAX_WAIT", 30)),
    }
else:
    NETWORK = NETWORKS["katana"]

RPC_CLIENT = FullNodeClient(node_url=NETWORK["rpc_url"])
L1_RPC_PROVIDER = Web3(Web3.HTTPProvider(NETWORK["l1_rpc_url"]))
WEB3 = Web3()

try:
    response = requests.post(
        RPC_CLIENT.url,
        json={
            "jsonrpc": "2.0",
            "method": "starknet_chainId",
            "params": [],
            "id": 0,
        },
    )
    payload = json.loads(response.text)
    starknet_chain_id = int(payload["result"], 16)

    if WEB3.is_connected():
        chain_id = WEB3.eth.chain_id
    else:
        chain_id = starknet_chain_id % (
            2**53 if NETWORK["name"] != "starknet-sepolia" else 2**32
        )
except (
    requests.exceptions.ConnectionError,
    requests.exceptions.MissingSchema,
    requests.exceptions.InvalidSchema,
) as e:
    logger.info(
        f"⚠️  Could not get chain Id from {NETWORK['rpc_url']}: {e}, defaulting to KKRT"
    )
    starknet_chain_id = int.from_bytes(b"KKRT", "big")
    chain_id = starknet_chain_id % (
        # TODO: remove once Kakarot is redeployed on sepolia
        2**53
        if NETWORK["name"] != "starknet-sepolia"
        else 2**32
    )


class ChainId(IntEnum):
    chain_id = chain_id
    starknet_chain_id = starknet_chain_id


NETWORK["chain_id"] = ChainId.chain_id

ETH_TOKEN_ADDRESS = 0x49D36570D4E46F48E99674BD3FCC84644DDD6B96F7C741B1562B82F9E004DC7
COINBASE = int(
    os.getenv("KAKAROT_COINBASE_RECIPIENT")
    or "0x20eB005C0b9c906691F885eca5895338E15c36De",
    16,
)
CAIRO_ZERO_DIR = Path("src")
CAIRO_DIR = Path("cairo1_contracts")
TESTS_DIR = Path("tests")

CONTRACTS = {
    p.stem: p
    for p in (
        list(CAIRO_ZERO_DIR.glob("**/*.cairo"))
        + list(TESTS_DIR.glob("**/*.cairo"))
        + list(CAIRO_DIR.glob("**/*.cairo"))
    )
}

BUILD_DIR = Path("build")
BUILD_DIR.mkdir(exist_ok=True, parents=True)
BUILD_DIR_SSJ = BUILD_DIR / "ssj"

DATA_DIR = Path("kakarot_scripts") / "data"


DEPLOYMENTS_DIR = Path("deployments") / NETWORK["name"]
DEPLOYMENTS_DIR.mkdir(exist_ok=True, parents=True)

COMPILED_CONTRACTS = [
    {"contract_name": "account_contract", "is_account_contract": True},
    {"contract_name": "BalanceSender", "is_account_contract": False},
    {"contract_name": "Counter", "is_account_contract": False},
    {"contract_name": "ERC20", "is_account_contract": False},
    {"contract_name": "EVM", "is_account_contract": False},
    {"contract_name": "kakarot", "is_account_contract": False},
    {"contract_name": "MockPragmaOracle", "is_account_contract": False},
    {"contract_name": "OpenzeppelinAccount", "is_account_contract": True},
    {"contract_name": "replace_class", "is_account_contract": False},
    {"contract_name": "StarknetToken", "is_account_contract": False},
    {"contract_name": "uninitialized_account_fixture", "is_account_contract": False},
    {"contract_name": "uninitialized_account", "is_account_contract": False},
    {"contract_name": "UniversalLibraryCaller", "is_account_contract": False},
]
DECLARED_CONTRACTS = [
    "account_contract",
    "Cairo1Helpers",
    "Cairo1HelpersFixture",
    "Counter",
    "ERC20",
    "EVM",
    "kakarot",
    "MockPragmaOracle",
    "OpenzeppelinAccount",
    "replace_class",
    "StarknetToken",
    "uninitialized_account_fixture",
    "uninitialized_account",
    "UniversalLibraryCaller",
]

# PRE-EIP155 TX
MULTICALL3_DEPLOYER = "0x05f32b3cc3888453ff71b01135b34ff8e41263f2"
MULTICALL3_SIGNED_TX = bytes.fromhex(
    json.loads((DATA_DIR / "signed_txs.json").read_text())["multicall3"]
)
ARACHNID_PROXY_DEPLOYER = "0x3fab184622dc19b6109349b94811493bf2a45362"
ARACHNID_PROXY_SIGNED_TX = bytes.fromhex(
    json.loads((DATA_DIR / "signed_txs.json").read_text())["arachnid"]
)
CREATEX_DEPLOYER = "0xeD456e05CaAb11d66C4c797dD6c1D6f9A7F352b5"
CREATEX_SIGNED_TX = bytes.fromhex(
    json.loads((DATA_DIR / "signed_txs.json").read_text())["createx"]
)

EVM_PRIVATE_KEY = os.getenv("EVM_PRIVATE_KEY")
EVM_ADDRESS = (
    EVM_PRIVATE_KEY
    and keys.PrivateKey(
        bytes.fromhex(EVM_PRIVATE_KEY[2:])
    ).public_key.to_checksum_address()
)

<<<<<<< HEAD
logger.info(
    f"ℹ️  Connected to Starknet chain id {bytes.fromhex(f'{ChainId.starknet_chain_id.value:x}')} "
    f"and Kakarot chain id {bytes.fromhex(f'{ChainId.chain_id.value:x}')}"
)
=======
prefix = NETWORK["name"].upper().replace("-", "_")
NETWORK["account_address"] = os.environ.get(f"{prefix}_ACCOUNT_ADDRESS")
if NETWORK["account_address"] is None:
    logger.warning(
        f"⚠️  {prefix}_ACCOUNT_ADDRESS not set, defaulting to ACCOUNT_ADDRESS"
    )
    NETWORK["account_address"] = os.getenv("ACCOUNT_ADDRESS")
NETWORK["private_key"] = os.environ.get(f"{prefix}_PRIVATE_KEY")
if NETWORK["private_key"] is None:
    logger.warning(f"⚠️  {prefix}_PRIVATE_KEY not set, defaulting to PRIVATE_KEY")
    NETWORK["private_key"] = os.getenv("PRIVATE_KEY")


class RelayerPool:
    def __init__(self, relayers: List[Dict[str, int]]):
        self.relayer_accounts = [
            Account(
                address=relayer["address"],
                client=RPC_CLIENT,
                chain=ChainId.starknet_chain_id,
                key_pair=KeyPair.from_private_key(relayer["private_key"]),
            )
            for relayer in relayers
        ]
        self._index = 0

    def __next__(self) -> Account:
        relayer = self.relayer_accounts[self._index]
        self._index = (self._index + 1) % len(self.relayer_accounts)
        return relayer


NETWORK["relayers"] = RelayerPool(
    NETWORK.get(
        "relayers",
        (
            [
                {
                    "address": int(NETWORK["account_address"], 16),
                    "private_key": int(NETWORK["private_key"], 16),
                }
            ]
            if NETWORK["account_address"] is not None
            and NETWORK["private_key"] is not None
            else []
        ),
    )
)

if NETWORK.get("chain_id"):
    logger.info(
        f"ℹ️  Connected to CHAIN_ID {NETWORK['chain_id'].value.to_bytes(ceil(log(NETWORK['chain_id'].value, 256)), 'big')}"
    )
>>>>>>> dd5e975b
<|MERGE_RESOLUTION|>--- conflicted
+++ resolved
@@ -299,12 +299,6 @@
     ).public_key.to_checksum_address()
 )
 
-<<<<<<< HEAD
-logger.info(
-    f"ℹ️  Connected to Starknet chain id {bytes.fromhex(f'{ChainId.starknet_chain_id.value:x}')} "
-    f"and Kakarot chain id {bytes.fromhex(f'{ChainId.chain_id.value:x}')}"
-)
-=======
 prefix = NETWORK["name"].upper().replace("-", "_")
 NETWORK["account_address"] = os.environ.get(f"{prefix}_ACCOUNT_ADDRESS")
 if NETWORK["account_address"] is None:
@@ -354,8 +348,7 @@
     )
 )
 
-if NETWORK.get("chain_id"):
-    logger.info(
-        f"ℹ️  Connected to CHAIN_ID {NETWORK['chain_id'].value.to_bytes(ceil(log(NETWORK['chain_id'].value, 256)), 'big')}"
-    )
->>>>>>> dd5e975b
+logger.info(
+    f"ℹ️  Connected to Starknet chain id {bytes.fromhex(f'{ChainId.starknet_chain_id.value:x}')} "
+    f"and Kakarot chain id {bytes.fromhex(f'{ChainId.chain_id.value:x}')}"
+)